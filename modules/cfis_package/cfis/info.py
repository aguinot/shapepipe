--- conflicted
+++ resolved
@@ -4,22 +4,11 @@
 
 Set the package information
 
-<<<<<<< HEAD
-:Authors: Martin Kilbinger
+:Authors: Martin Kilbinger, Samuel Farrens
 
 :Date: 14/12/2017
 
 """
 
-__version__ = "1.0.0"
+__version__ = "1.0.1"
 __whoami__ = "cfis"
-=======
-:Authors: Samuel Farrens, Martin Kilbinger
-
-:Date: 19/12/2017
-
-"""
-
-__version__ = "1.0.1"
-__whoami__ = "cfis_name"
->>>>>>> 0071f472
