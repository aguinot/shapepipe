# -*- coding: utf-8 -*-

"""FILE HANDLER

This module defines a class for handling pipeline files.

:Author: Samuel Farrens <samuel.farrens@cea.fr>

"""

import os
import re
import numpy as np
from glob import glob
from functools import reduce, partial
from shapepipe.pipeline.run_log import RunLog
from shapepipe.modules.module_runners import get_module_runners


def find_files(path, pattern='*', ext='*'):
    """ Find Files

    This method recursively retrieves file names from a given path that
    match a given pattern and/or have a given extension.

    Parameters
    ----------
    path : str
        Full path to files
    pattern : str, optional
        File pattern, default is '*'
    ext : str, optional
        File extension, default is '*'

    Returns
    -------
    list
        List of file names

    Raises
    ------
    ValueError
        For '*' in pattern
    ValueError
        For '*' in extension
    ValueError
        For invalid extension format

    """

    dot = '.'
    star = '*'

    if pattern != star and star in pattern:
        raise ValueError('Do not include "*" in pattern.')

    if ext != star and star in ext:
        raise ValueError('Do not include "*" in extension.')

    if (not ext.startswith(dot) and dot in ext) or (ext.count(dot) > 1):
        raise ValueError('Invalid extension format: "{}".'.format(ext))

    if ext != star and not ext.startswith(dot):
        ext = dot + ext

    search_string = '{}/**/*{}*{}'.format(path, pattern, ext)

    return glob(search_string, recursive=True)


class FileHandler(object):
    """ File Handler

    This class manages the files used and produced during a pipeline run.

    Parameters
    ----------
    run_name : str
        Run name
    module_list : list
        List of modules to be run
    config : CustomParser
        Configuaration parser instance

    """

    def __init__(self, run_name, modules, config):

        self._run_name = run_name
        self._module_list = modules
        self._config = config
        self.module_runners = get_module_runners(self._module_list)
        self._input_list = config.getlist('FILE', 'INPUT_DIR')
        self._output_dir = config.getexpanded('FILE', 'OUTPUT_DIR')
        self._log_name = config.get('FILE', 'LOG_NAME')
        self._run_log_file = self.format(self._output_dir,
                                         config.get('FILE', 'RUN_LOG_NAME'),
                                         '.txt')
        self._module_dict = {}

        if config.has_option('FILE', 'FILE_PATTERN'):
            self._file_pattern = config.getlist('FILE', 'FILE_PATTERN')
        else:
            self._file_pattern = None
        if config.has_option('FILE', 'FILE_EXT'):
            self._file_ext = config.getlist('FILE', 'FILE_EXT')
        else:
            self._file_ext = None
        if config.has_option('FILE', 'NUMBERING_SCHEME'):
            self._numbering_scheme = config.get('FILE', 'NUMBERING_SCHEME')
        else:
            self._numbering_scheme = r'RE:\_\d+'
        if config.has_option('FILE', 'NUMBER_LIST'):
            if os.path.isfile(config.get('FILE', 'NUMBER_LIST')):
                self._number_list = (self.read_number_list(config.get('FILE',
                                     'NUMBER_LIST')))
            else:
                self._number_list = config.getlist('FILE', 'NUMBER_LIST')
        else:
            self._number_list = None

    @property
    def run_dir(self):
        """ Run Directory

        This method defines the run directory.

        """

        return self._run_dir

    @run_dir.setter
    def run_dir(self, value):

        self._run_dir = self.check_dir(value, check_exists=True)

    @property
    def _input_dir(self):
        """ Input Directory

        This method defines the input directories.

        """

        return self.__input_dir

    @_input_dir.setter
    def _input_dir(self, value):

        self.__input_dir = self.check_dirs(value)

    @property
    def _output_dir(self):
        """ Output Directory

        This method defines the output directory.

        """

        return self.__output_dir

    @_output_dir.setter
    def _output_dir(self, value):

        self.__output_dir = self.check_dir(value)

    @staticmethod
    def read_number_list(file_name):
        """ Read Number List

        Extract number strings to be processed from a file.

        Parameters
        ----------
        file_name : str
            Number list file name

        """

        with open(file_name) as data_file:
            number_list = data_file.readlines()

        return [value.rstrip('\n') for value in number_list]

    @classmethod
    def check_dir(cls, dir_name, check_exists=False):
        """ Check Directory

        Raise error if directory exists.

        Parameters
        ----------
        dir_name : str
            Directory name

        Raises
        ------
        OSError
            If directory already exists

        """

        if check_exists and os.path.isdir(dir_name):
            raise OSError('Directory {} already exists.'.format(dir_name))

        return cls.strip_slash(dir_name)

    @classmethod
    def check_dirs(cls, dir_list):
        """ Check Directories

        Check directories in list

        Parameters
        ----------
        dir_list : list
            Directory list

        """

        return [cls.check_dir(dir) for dir in dir_list]

    @classmethod
    def mkdir(cls, dir_name):
        """ Make Directory

        This method creates a directory at the specified path.

        Parameters
        ----------
        dir_name : str
            Directory name with full path

        """

        cls.check_dir(dir_name, check_exists=True)
        os.mkdir(dir_name)

    @staticmethod
    def format(path, name, ext=''):
        """ Format Path Name

        This method appends the file/directory name to the input path.

        Parameters
        ----------
        path : str
            Full path
        name : str
            File or directory name
        ext : str, optional
            File extension, default is ''

        Returns
        -------
        str
            Formated path

        """

        return '{}/{}{}'.format(path, name, ext)

    @staticmethod
    def strip_slash(path):
        """ Strip Slash

        This method removes the trailing slash from a path.

        Parameters
        ----------
        path : str
            Full path

        Returns
        -------
        str
            Updated path

        """

        return path.rstrip('/')

    @classmethod
    def strip_slash_list(cls, path_list):
        """ Strip Slash List

        This method removes the trailing slash from a list of paths.

        Parameters
        ----------
        path_list : list
            List of paths

        Returns
        -------
        list
            Updated paths

        """

        return [cls.strip_slash(path) for path in path_list]

    @staticmethod
    def flatten_list(input_list):
        """ Flatten List

        Flatten a list of lists.

        Parameters
        ----------
        input_list : list
            A list of lists

        Returns
        -------
        list
            Flattened list

        """

        return [item for sublist in input_list for item in sublist]

    def _get_input_dir(self):
        """ Get Input Directory

        This method sets the module input directory

        """

        input_dir = []

        for dir in self._input_list:

            if os.path.isdir(dir):
                input_dir.append(dir)

            elif 'last' in dir.lower():
                module = dir.lower().split(':')[1]
                input_dir.append(self.format(self.format(
                                 self._run_log.get_last(module),
                                 module), 'output'))

            elif ':' in dir.lower():
                string, module = dir.lower().split(':')
                input_dir.append(self.format(self.format(
                                             self._run_log.get_run(string),
                                             module),
                                             'output'))

            else:
                raise ValueError('Invalid INPUT_DIR. Make sure the paths '
                                 'provided are valid directories or use the '
                                 'allowed special keys.')

        self._input_dir = input_dir

    def create_global_run_dirs(self):
        """ Create Global Run Directories

        This method creates the pipeline output directories for a given run.

        """

        self.run_dir = self.format(self._output_dir, self._run_name)
        self._log_dir = self.format(self.run_dir, 'logs')
        self._tmp_dir = self.format(self.run_dir, 'tmp')
        self.log_name = self.format(self._log_dir, self._log_name)
        self._run_log = RunLog(self._run_log_file, self._module_list,
                               self.run_dir)

        self.mkdir(self.run_dir)
        self.mkdir(self._log_dir)
        self.mkdir(self._tmp_dir)

        self._get_input_dir()

    def get_add_module_property(self, module, property):
        """ Get Additional Module Properties

        Get a list of additional module property values.

        Parameters
        ----------
        module : str
            Module name
        property : str
            Property name

        Returns
        -------
        list
            Additional module property values

        """

        if (self._config.has_option(module.upper(), 'ADD_{}'.format(
                property.upper()))):

            return self._config.getlist(module.upper(), 'ADD_{}'.format(
                                        property.upper()))

    def _set_module_property(self, module, property, file_property=True):
        """ Get Module Property

        Get a module property from either the configuration file or the module
        runner.

        Parameters
        ----------
        module : str
            Module name
        property : str
            Property name

        """

        if self._config.has_option(module.upper(), property.upper()):
            prop_val = self._config.get(module.upper(), property.upper())

        else:
            prop_val = getattr(self.module_runners[module], property)

        if (file_property and (len(self._module_dict) == 1 or
                               isinstance(prop_val, type(None)))):
            prop_val = getattr(self, '_{}'.format(property))

        self._module_dict[module][property] = prop_val

    def _set_module_list_property(self, module, property):
        """ Get Module List Property

        Get a module list property from either the configuration file or the
        module runner.

        Parameters
        ----------
        module : str
            Module name
        property : str
            Property name

        """

        if self._config.has_option(module.upper(), property.upper()):
            prop_list = self._config.getlist(module.upper(), property.upper())

        elif (property in ('file_pattern', 'file_ext') and not
                isinstance(getattr(self, '_{}'.format(property)), type(None))
                and len(self._module_dict) == 1):
            prop_list = getattr(self, '_{}'.format(property))

        else:
            prop_list = getattr(self.module_runners[module], property)

        if self.get_add_module_property(module, property):
            prop_list += self.get_add_module_property(module, property)

        self._module_dict[module][property] = prop_list

    def _set_module_properties(self, module):
        """ Get Module Properties

        Get module properties defined in module runner wrapper.

        Parameters
        ----------
        module : str
            Module name

        """

        module_props = ('numbering_scheme',)
        module_list_props = ('input_module', 'file_pattern', 'file_ext',
                             'depends', 'executes')

        [self._set_module_property(module, property) for property in
         module_props]
        [self._set_module_list_property(module, property) for property in
         module_list_props]
        self._set_module_property(module, 'run_method', file_property=False)

        # Make sure the number of patterns and extensions match
        if ((len(self._module_dict[module]['file_ext']) == 1) and
                (len(self._module_dict[module]['file_pattern']) > 1)):
            self._module_dict[module]['file_ext'] = \
                [self._module_dict[module]['file_ext'][0] for i in
                 self._module_dict[module]['file_pattern']]

        if (len(self._module_dict[module]['file_ext']) !=
                len(self._module_dict[module]['file_pattern'])):
            raise ValueError('The number of file_ext values does not match '
                             'the number of file_pattern values.')

    def _create_module_run_dirs(self, module):
        """ Create Module Run Directories

        This method creates the module output directories for a given run.

        Parameters
        ----------
        module : str
            Module name

        """

        self._module_dict[module]['run_dir'] = \
            (self.format(self._run_dir, module))
        self._module_dict[module]['log_dir'] = \
            (self.format(self._module_dict[module]['run_dir'], 'logs'))
        self._module_dict[module]['output_dir'] = \
            (self.format(self._module_dict[module]['run_dir'], 'output'))

        self.mkdir(self._module_dict[module]['run_dir'])
        self.mkdir(self._module_dict[module]['log_dir'])
        self.mkdir(self._module_dict[module]['output_dir'])

        # Set current output directory to module output directory
        self.output_dir = self._module_dict[module]['output_dir']

    def _set_module_input_dir(self, module):
        """ Set Module Input Directory

        Set the module input directory. If the module specified is the
        first module in the pipeline or does not have any input modules then
        only the `INPUT_DIR` from `[FILE]` is used, otherwise the output
        directory from the preceding module is used.

        Additional input directories can be specified with `INPUT_DIR` from
        `[MODULE]`.

        Parameters
        ----------
        module : str
            Module name

        """

        if (isinstance(self._module_dict[module]['input_module'], type(None))
                or len(self._module_dict) == 1):
            input_dir = self._input_dir

        else:
            input_dir = [self._module_dict[input_mod]['output_dir']
                         for input_mod in
                         self._module_dict[module]['input_module']]

            if self._config.has_option(module.upper(), 'INPUT_DIR'):
                input_dir = self._config.getlist(module.upper(), 'INPUT_DIR')

        if self.get_add_module_property(module, 'input_dir'):
            input_dir += self.get_add_module_property(module, 'input_dir')

        self._module_dict[module]['input_dir'] = self.check_dirs(input_dir)

    @staticmethod
    def _generate_re_pattern(match_pattern):
        """ Generate Regular Expression Pattern

        Generate a regular expression pattern from an input string.

        Parameters
        ----------
        match_pattern : str
            Pattern string

        Returns
        -------
        _sre.SRE_Pattern
            Regular expression pattern

        Raises
        ------
        TypeError
            For invalid input type

        """

        if not isinstance(match_pattern, str):
            TypeError('Match pattern must be a string.')

        chars = [char for char in match_pattern if not char.isalnum()]
        split_pattern = '|'.join(chars).replace('.', r'\.')
        chars = ['\\{}'.format(char) for char in chars] + ['']
        num_length = ['\\d{{{}}}'.format(len(digits)) for digits in
                      re.split(split_pattern, match_pattern)]
        re_pattern = r''.join([a for b in zip(num_length, chars)
                               for a in b]).replace('{1}', '+')

        return re.compile(re_pattern)

    @staticmethod
    def _strip_dir_from_file(file_name, dir_list):
        """ Strip Directory from File Name

        Remove the directory string from the file name.

        Parameters
        ----------
        file_name : str
            File name
        dir_list : list
            Input directory list

        Returns
        -------
        str
            File name

        """

        return [file_name.replace(_dir + '/', '') for _dir in dir_list
                if _dir in file_name][0]

    @classmethod
    def _get_re(cls, num_scheme):
        """ Get Regular Expression

        Return the regular expression corresponding to the numbering scheme.

        Parameters
        ----------
        num_scheme : str
            Numbering scheme

        Returns
        -------
        str
            Regular Expression

        """

        if num_scheme.startswith('RE:'):

            re_pattern = num_scheme.replace('RE:', '')

        else:

            re_pattern = cls._generate_re_pattern(num_scheme)

        return re_pattern

    @classmethod
    def _save_num_patterns(cls, dir_list, re_pattern, pattern, ext,
                           output_file):
        """ Save Number Patterns

        Save file number patterns to numpy binary, update file patterns and
        get correct file paths.

        Parameters
        ----------
        dir_list : list
            List of input directories
        num_scheme : str
            Numbering scheme
        pattern : str
            File pattern
        ext : str
            File extension
        output_file : str
            Output file name

        """

        # Find all files matching the input pattern and extension from the
        # available input directories and identify the correct path
        true_file_list = None
        true_path = None

        for path in dir_list:

            file_list = find_files(path, pattern, ext)

            if file_list:
                true_file_list = file_list
                true_path = path
                del file_list
                break

        if not true_file_list:
            raise RuntimeError('No files found matching "{}" and "{}".'
                               ''.format(pattern, ext))

        # Correct the extension if necessary
        new_ext = '.' + ext if not ext.startswith('.') else ext

        if new_ext != ext:
            print('Updating extension from "{}" to "{}".'
                  ''.format(ext, new_ext))
            print()

        # Select files matching the numbering scheme
        final_file_list = []
        found_match = False

        for file in true_file_list:

            striped = cls._strip_dir_from_file(file, dir_list)
            search_res = re.search(re_pattern, striped)

            if search_res:
                file_name = search_res.group()
                final_file_list.append(file_name)
                found_match = True

        # Correct the pattern if necessary
        if found_match:

            new_pattern = striped

            for substring in (new_ext, file_name):
                new_pattern = new_pattern.replace(substring, '')

            if new_pattern != pattern:
                print('Updating pattern from "{}" to "{}".'
                      ''.format(pattern, new_pattern))
                print()

        else:
            raise RuntimeError('Could not match numbering scheme to any of the'
                               ' input files matching "{}" and "{}".'
                               ''.format(pattern, ext))

        # Save file list
        np.save(output_file, np.array(final_file_list))

        del true_file_list, final_file_list

        return new_pattern, new_ext, true_path

    @staticmethod
    def _save_match_patterns(output_file, mmap_list):
        """ Save Match Patterns

        Save matching number patterns to numpy binary.

        Parameters
        ----------
        output_file : str
            Output file name
        mmap_list : list
            List of memory maps

        """

        num_pattern_list = [np.load(mmap, mmap_mode='r') for mmap in mmap_list]

        np.save(output_file, reduce(partial(np.intersect1d,
                assume_unique=True), num_pattern_list))

        del num_pattern_list

    @staticmethod
    def _get_file_name(path, pattern, number, ext):
        """ Get File Name

        Get file name corresponding to the path, file pattern, number pattern
        and file extension.

        Parameters
        ----------
        path : str
            Path to file
        pattern : str
            File pattern
        number : str
            Number pattern
        ext : str
            File extension

        Retunrs
        -------
        str
            File name

        """

        return '{}/{}{}{}'.format(path, pattern, number, ext)

    @staticmethod
    def _remove_mmaps(mmap_list):
        """ Remove Memory Maps

        Remove memory map files in input list.

        Parameters
        ----------
        mmap_list : list or str
            List of memory map files

        """

        if isinstance(mmap_list, str):
            mmap_list = [str]

        for mmap in mmap_list:
            os.remove(mmap)

    def _format_process_list(self, patterns, memory_map, run_method):

        pattern_list, ext_list, path_list = list(zip(*patterns))

        process_list = []

        for number in np.load(memory_map, mmap_mode='r'):

            if run_method == 'serial':
                process_items = []
            else:
                process_items = [number]
            process_items.extend([self._get_file_name(path, fp, number, ext)
                                  for path, fp, ext in
                                  zip(path_list, pattern_list, ext_list)])
            process_list.append(process_items)

        return process_list

    def _save_process_list(self, dir_list, pattern_list, ext_list, num_scheme,
                           run_method):
        """ Save Process List

        Save list of processes to a numpy binary.

        Parameters
        ----------
        dir_list : list
            List of input directories
        pattern_list : list
            List of file patterns
        ext_list : list
            List of file extensions
        num_scheme : str
            Numbering scheme

        """

        np_mmap_list = [self.format(self._tmp_dir,
                        'nums_{}_{}.npy'.format(pattern, ext))
                        for pattern, ext in zip(pattern_list, ext_list)]
        match_mmap = self.format(self._tmp_dir, 'matching_num_patterns.npy')
        self.process_mmap = self.format(self._tmp_dir, 'process_list.npy')

        re_pattern = self._get_re(num_scheme)

        temp = [self._save_num_patterns(dir_list, re_pattern, pattern, ext,
                np_mmap) for pattern, ext, np_mmap in
                zip(pattern_list, ext_list, np_mmap_list)]

        self._save_match_patterns(match_mmap, np_mmap_list)

<<<<<<< HEAD
        if isinstance(self._number_list, type(None)):
            number_list = np.load(match_mmap, mmap_mode='r')
        else:
            number_list = self._number_list

        process_list = []

        for number in number_list:

            if not re.search(re_pattern, number):
                raise ValueError('The string "{}" does not match the '
                                 'numbering scheme "{}"'
                                 ''.format(number, num_scheme))

            process_items = [number]
            process_items.extend([self._get_file_name(path, fp, number, ext)
                                  for path, fp, ext in
                                  zip(path_list, pattern_list, ext_list)])
            process_list.append(process_items)
=======
        process_list = self._format_process_list(temp, match_mmap, run_method)
>>>>>>> c613f5c1

        np.save(self.process_mmap, np.array(process_list))
        del process_list

        self.process_list = np.load(self.process_mmap, mmap_mode='r')

        self.missed = []

        self._remove_mmaps(np_mmap_list + [match_mmap])

    def remove_process_mmap(self):
        """ Remove Process MMAP

        Remove process list memory map.

        """

        self._remove_mmaps([self.process_mmap])

    def _get_module_input_files(self, module):
        """ Get Module Input Files

        Retrieve the module input files names from the input directory.

        Parameters
        ----------
        module : str
            Module name

        """

        dir_list = self._module_dict[module]['input_dir']
        pattern_list = self._module_dict[module]['file_pattern']
        ext_list = self._module_dict[module]['file_ext']
        num_scheme = self._module_dict[module]['numbering_scheme']
        run_method = self._module_dict[module]['run_method']

        self._save_process_list(dir_list, pattern_list, ext_list, num_scheme,
                                run_method)

    def set_up_module(self, module):
        """ Set Up Module

        Set up module parameters for file handler.

        Parameters
        ----------
        module : str
            Module name

        """

        self._module_dict[module] = {}
        self._set_module_properties(module)
        self._create_module_run_dirs(module)
        self._set_module_input_dir(module)
        self._get_module_input_files(module)

    def get_worker_log_name(self, module, file_number_string):
        """ Get Worker Log Name

        This method generates a worker log name.

        Parameters
        ----------
        module : str
            Module name
        file_number_string : str
            File numbering in output

        Returns
        -------
        str
            Worker log file name

        """

        return '{}/process{}'.format(self._module_dict[module]['log_dir'],
                                     file_number_string)<|MERGE_RESOLUTION|>--- conflicted
+++ resolved
@@ -796,13 +796,24 @@
         for mmap in mmap_list:
             os.remove(mmap)
 
-    def _format_process_list(self, patterns, memory_map, run_method):
+    def _format_process_list(self, patterns, memory_map, re_pattern,
+                             run_method):
 
         pattern_list, ext_list, path_list = list(zip(*patterns))
 
+        if isinstance(self._number_list, type(None)):
+            number_list = np.load(memory_map, mmap_mode='r')
+        else:
+            number_list = self._number_list
+
         process_list = []
 
-        for number in np.load(memory_map, mmap_mode='r'):
+        for number in number_list:
+
+            if not re.search(re_pattern, number):
+                raise ValueError('The string "{}" does not match the '
+                                 'numbering scheme "{}"'
+                                 ''.format(number, num_scheme))
 
             if run_method == 'serial':
                 process_items = []
@@ -848,29 +859,8 @@
 
         self._save_match_patterns(match_mmap, np_mmap_list)
 
-<<<<<<< HEAD
-        if isinstance(self._number_list, type(None)):
-            number_list = np.load(match_mmap, mmap_mode='r')
-        else:
-            number_list = self._number_list
-
-        process_list = []
-
-        for number in number_list:
-
-            if not re.search(re_pattern, number):
-                raise ValueError('The string "{}" does not match the '
-                                 'numbering scheme "{}"'
-                                 ''.format(number, num_scheme))
-
-            process_items = [number]
-            process_items.extend([self._get_file_name(path, fp, number, ext)
-                                  for path, fp, ext in
-                                  zip(path_list, pattern_list, ext_list)])
-            process_list.append(process_items)
-=======
-        process_list = self._format_process_list(temp, match_mmap, run_method)
->>>>>>> c613f5c1
+        process_list = self._format_process_list(temp, match_mmap, re_pattern,
+                                                 run_method)
 
         np.save(self.process_mmap, np.array(process_list))
         del process_list
