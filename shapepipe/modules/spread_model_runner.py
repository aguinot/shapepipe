--- conflicted
+++ resolved
@@ -167,15 +167,8 @@
         ValueError('Mode must be in [new, add].')
 
 
-<<<<<<< HEAD
-@module_runner(input_module=['sextractor_runner',
-                             'psfexinterp_runner_me',
-                             'vignetmaker_runner'],
-               version='1.0',
-=======
 @module_runner(input_module=['sextractor_runner', 'psfexinterp_runner',
                              'vignetmaker_runner'], version='1.0',
->>>>>>> f84a58b6
                file_pattern=['sexcat', 'galaxy_psf', 'weight_vign'],
                file_ext=['.fits', '.sqlite', '.fits'],
                depends=['numpy', 'galsim'])
