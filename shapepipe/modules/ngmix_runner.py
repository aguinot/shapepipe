--- conflicted
+++ resolved
@@ -389,12 +389,8 @@
     return final_res
 
 
-<<<<<<< HEAD
-@module_runner(input_module=['sextractor_runner', 'psfexinterp_runner_me', 'vignetmaker_runner2'],
-=======
 @module_runner(input_module=['sextractor_runner', 'psfexinterp_runner',
                              'vignetmaker_runner'],
->>>>>>> f84a58b6
                version='0.0.1',
                file_pattern=['tile_sexcat', 'image', 'exp_background',
                              'galaxy_psf', 'weight', 'flag'],
