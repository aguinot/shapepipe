# -*- coding: utf-8 -*-

""" NGMIX RUNNER

This file contains methods to run ngmix for shape measurement.

:Author: Axel Guinot

"""

from shapepipe.modules.module_decorator import module_runner
from shapepipe.pipeline import file_io as io
from sqlitedict import SqliteDict

import re

import numpy as np

import ngmix
from ngmix.observation import Observation, ObsList, MultiBandObsList
from ngmix.fitting import LMSimple

import galsim


def get_prior():
    """ Get prior

    Return prior for the different parameters

    Return
    ------
    prior : ngmix.priors
        Priors for the different parameters.

    """

    # prior on ellipticity.  The details don't matter, as long
    # as it regularizes the fit.  This one is from Bernstein & Armstrong 2014
    g_sigma = 0.4
    g_prior = ngmix.priors.GPriorBA(g_sigma)

    # 2-d gaussian prior on the center
    # row and column center (relative to the center of the jacobian, which would be zero)
    # and the sigma of the gaussians
    # units same as jacobian, probably arcsec
    row, col = 0.0, 0.0
    row_sigma, col_sigma = 0.186, 0.186  # pixel size of DES
    cen_prior = ngmix.priors.CenPrior(row, col, row_sigma, col_sigma)

    # T prior.  This one is flat, but another uninformative you might
    # try is the two-sided error function (TwoSidedErf)
    Tminval = -10.0  # arcsec squared
    Tmaxval = 1.e6
    T_prior = ngmix.priors.FlatPrior(Tminval, Tmaxval)

    # similar for flux.  Make sure the bounds make sense for
    # your images
    Fminval = -1.e4
    Fmaxval = 1.e9
    F_prior = ngmix.priors.FlatPrior(Fminval, Fmaxval)

    # now make a joint prior.  This one takes priors
    # for each parameter separately
    prior = ngmix.joint_prior.PriorSimpleSep(cen_prior,
                                             g_prior,
                                             T_prior,
                                             F_prior)

    return prior


def get_jacob(wcs, ra, dec):
    """ Get jacobian

    Return the jacobian of the wcs at the required position.

    Parameters
    ----------
    wcs : astropy.wcs.WCS
        WCS object for wich we want the jacobian.
    ra : float
        Ra position of the center of the vignet (in Deg).
    dec : float
        Dec position of the center of the vignet (in Deg).

    Returns
    -------
    galsim_jacob : galsim.wcs.BaseWCS.jacobian
        Jacobian of the WCS at the required position.

    """

    g_wcs = galsim.fitswcs.AstropyWCS(wcs=wcs)
    world_pos = galsim.CelestialCoord(ra=ra*galsim.angle.degrees,
                                      dec=dec*galsim.angle.degrees)
    galsim_jacob = g_wcs.jacobian(world_pos=world_pos)

    return galsim_jacob


def do_ngmix_metacal(gals, psfs, psfs_sigma, weights, flags, jacob_list, prior):
    """ Do ngmix metacal

    Do the metacalibration on a multi-epoch object and return the join shape
    measurement with ngmix

    Parameters
    ---------
    gals : list
        List of the galaxy vignets.
    psfs : list
        List of the PSF vignets.
    psfs_sigma : list
        List of the sigma PSFs.
    weights : list
        List of the weight vignets.
    flags : list
        List of the flag vignets.
    jacob_list : list
        List of the jacobians.
    prior : ngmix.priors
        Priors for the fitting parameters.

    Returns
    -------
    metacal_res : dict
        Dictionary containing the results of ngmix metacal.

    """

    n_epoch = len(gals)

    if n_epoch == 0:
<<<<<<< HEAD
        print("aie aie aie")
=======
>>>>>>> 364f7db1
        raise ValueError("0 epoch to process")

    # Make observation
    gal_obs_list = ObsList()
    T_guess_psf = []
    for n_e in range(n_epoch):

        psf_jacob = ngmix.Jacobian(row=psfs[0].shape[0]/2., col=psfs[0].shape[1]/2., wcs=jacob_list[n_e])
        gal_jacob = ngmix.Jacobian(row=gals[0].shape[0]/2., col=gals[0].shape[1]/2., wcs=jacob_list[n_e])

        psf_obs = Observation(psfs[n_e], jacobian=psf_jacob)

        psf_T = 2. * psfs_sigma[n_e]**2.

        w = np.copy(weights[n_e])
        w[np.where(flags[n_e] != 0)] = 0.

        gal_obs = Observation(gals[n_e], weight=w, jacobian=gal_jacob, psf=psf_obs)

        gal_obs_list.append(gal_obs)
        T_guess_psf.append(psf_T)

    boot = ngmix.bootstrap.MaxMetacalBootstrapper(gal_obs_list)
    psf_model = 'em3'
    gal_model = 'gauss'

    # metacal specific parameters
    metacal_pars = {'types': ['noshear', '1p', '1m', '2p', '2m'],
                    'psf': 'gauss',
                    'fixnoise': True,
                    'cheatnoise': False,
                    'symmetrize_psf': False}

    # maximum likelihood fitter parameters
    # parameters for the Levenberg-Marquardt fitter in scipy
    lm_pars = {'maxfev': 2000,
               'xtol': 5.0e-5,
               'ftol': 5.0e-5}
    max_pars = {
        # use scipy.leastsq for the fitting
        'method': 'lm',

        # parameters for leastsq
        'lm_pars': lm_pars}

    psf_pars = {'maxiter': 5000,
                'tol': 5.0e-6}

    # Tguess = np.mean(T_guess_psf)*0.186**2  # size guess in arcsec
    Tguess = 4.0*0.186**2
    ntry = 2       # retry the fit twice
    boot.fit_metacal(psf_model,
                     gal_model,
                     max_pars,
                     Tguess,
                     prior=prior,
                     ntry=ntry,
                     metacal_pars=metacal_pars,
                     psf_fit_pars=psf_pars,
                     psf_ntry=20)

    # result dictionary, keyed by the types in metacal_pars above
    metacal_res = boot.get_metacal_result()

    return metacal_res


def compile_results(results):
    """ Compile results

    Prepare the results of ngmix before saving.

    Parameters
    ----------
    results : dict
        Dictionary containing the results of ngmix metacal.

    Returns
    -------
    output_dict : dict
        Dictionary containing ready to be saved.

    """

    names = ['1m', '1p', '2m', '2p', 'noshear']
    names2 = ['id', 'n_epoch_model', 'g1', 'g1_err', 'g2', 'g2_err', 'T', 'T_err', 'Tpsf', 's2n', 'flags', 'mcal_flags']
    output_dict = {k: {kk: [] for kk in names2} for k in names}
    for i in range(len(results)):
        for name in names:
            output_dict[name]['id'].append(results[i]['obj_id'])
            output_dict[name]['n_epoch_model'].append(results[i]['n_epoch_model'])
            output_dict[name]['g1'].append(results[i][name]['g'][0])
            output_dict[name]['g1_err'].append(results[i][name]['pars_err'][2])
            output_dict[name]['g2'].append(results[i][name]['g'][1])
            output_dict[name]['g2_err'].append(results[i][name]['pars_err'][3])
            output_dict[name]['T'].append(results[i][name]['T'])
            output_dict[name]['T_err'].append(results[i][name]['T_err'])
            output_dict[name]['Tpsf'].append(results[i][name]['Tpsf'])
            output_dict[name]['s2n'].append(results[i][name]['s2n'])
            output_dict[name]['flags'].append(results[i][name]['flags'])
            output_dict[name]['mcal_flags'].append(results[i]['mcal_flags'])

    return output_dict


def save_results(output_dict, output_name):
    """ Save results

    Save the results into a fits file.

    Parameters
    ----------
    output_dict : dict
        Dictionary containing the results.
    output_name : str
        Name of the output file.

    """

    f = io.FITSCatalog(output_name, open_mode=io.BaseCatalog.OpenMode.ReadWrite)

    for key in output_dict.keys():
        f.save_as_fits(output_dict[key], ext_name=key.upper())


def process(tile_cat_path, sm_cat_path, gal_vignet_path, bkg_vignet_path,
            psf_vignet_path, weight_vignet_path, flag_vignet_path,
            f_wcs_path, w_log):
    """ Process

    Process function.

    Parameters
    ----------
    tile_cat_path : str
        Path to the tile SExtractor catalog.
    gal_vignet_path : str
        Path to the galaxy vignets catalog.
    bkg_vignet_path : str
        Path to the background vignets catalog.
    psf_vignet_path : str
        Path to the PSF vignets catalog.
    weight_vignet_path : str
        Path to the weight vignets catalog.
    flag_vignet_path : str
        Path to the flag vignets catalog.
    f_wcs_path : str
        Path to the log file containing the WCS for each CCDs.

    Returns
    -------
    final_res : dict
        Dictionary containing the ngmix metacal results.

    """

    tile_cat = io.FITSCatalog(tile_cat_path, SEx_catalog=True)
    tile_cat.open()
    obj_id = np.copy(tile_cat.get_data()['NUMBER'])
    tile_vign = np.copy(tile_cat.get_data()['VIGNET'])
    tile_flag = np.copy(tile_cat.get_data()['FLAGS'])
    tile_imaflag = np.copy(tile_cat.get_data()['IMAFLAGS_ISO'])
    tile_ra = np.copy(tile_cat.get_data()['XWIN_WORLD'])
    tile_dec = np.copy(tile_cat.get_data()['YWIN_WORLD'])
    tile_cat.close()
    sm_cat = io.FITSCatalog(sm_cat_path, SEx_catalog=True)
    sm_cat.open()
    sm = np.copy(sm_cat.get_data()['SPREAD_MODEL'])
    sm_err = np.copy(sm_cat.get_data()['SPREADERR_MODEL'])
    sm_cat.close()
<<<<<<< HEAD
    gal_vign_cat = np.load(gal_vignet_path).item()
    bkg_vign_cat = np.load(bkg_vignet_path).item()
    psf_vign_cat = np.load(psf_vignet_path).item()
    weight_vign_cat = np.load(weight_vignet_path).item()
    flag_vign_cat = np.load(flag_vignet_path).item()
=======
>>>>>>> 364f7db1
    f_wcs_file = np.load(f_wcs_path).item()
    gal_vign_cat = SqliteDict(gal_vignet_path)
    bkg_vign_cat = SqliteDict(bkg_vignet_path)
    psf_vign_cat = SqliteDict(psf_vignet_path)
    weight_vign_cat = SqliteDict(weight_vignet_path)
    flag_vign_cat = SqliteDict(flag_vignet_path)

    final_res = []
    prior = get_prior()
    for i_tile, id_tmp in enumerate(obj_id):
<<<<<<< HEAD
        if (tile_flag[i_tile] > 1) or (tile_imaflag[i_tile] > 0):
            continue
        if (sm[i_tile] + (5. / 3.) * sm_err[i_tile] < 0.01) and (np.abs(sm[i_tile] + (5. / 3.) * sm_err[i_tile]) > 0.003):
            continue
=======
        # Preselection step
        # if (tile_flag[i_tile] > 1) or (tile_imaflag[i_tile] > 0):
        #     continue
        # if (sm[i_tile] + (5. / 3.) * sm_err[i_tile] < 0.01) and (np.abs(sm[i_tile] + (5. / 3.) * sm_err[i_tile]) > 0.003):
        #     continue
>>>>>>> 364f7db1
        gal_vign = []
        psf_vign = []
        sigma_psf = []
        weight_vign = []
        flag_vign = []
        jacob_list = []
<<<<<<< HEAD
        if (psf_vign_cat[id_tmp] == 'empty') or (gal_vign_cat[id_tmp] == 'empty'):
=======
        if (psf_vign_cat[str(id_tmp)] == 'empty') or (gal_vign_cat[str(id_tmp)] == 'empty'):
>>>>>>> 364f7db1
            continue
        psf_expccd_name = list(psf_vign_cat[str(id_tmp)].keys())
        for expccd_name_tmp in psf_expccd_name:
<<<<<<< HEAD
            gal_vign_tmp = gal_vign_cat[id_tmp][expccd_name_tmp]['VIGNET']
            if len(np.where(gal_vign_tmp.ravel() == 0)[0]) != 0:
                continue

            psf_vign.append(psf_vign_cat[id_tmp][expccd_name_tmp]['VIGNET'])
            sigma_psf.append(psf_vign_cat[id_tmp][expccd_name_tmp]['SHAPES']['SIGMA_PSF_HSM'])

            bkg_vign_tmp = bkg_vign_cat[id_tmp][expccd_name_tmp]['VIGNET']
=======
            gal_vign_tmp = gal_vign_cat[str(id_tmp)][expccd_name_tmp]['VIGNET']
            if len(np.where(gal_vign_tmp.ravel() == 0)[0]) != 0:
                continue

            psf_vign.append(psf_vign_cat[str(id_tmp)][expccd_name_tmp]['VIGNET'])
            sigma_psf.append(psf_vign_cat[str(id_tmp)][expccd_name_tmp]['SHAPES']['SIGMA_PSF_HSM'])

            bkg_vign_tmp = bkg_vign_cat[str(id_tmp)][expccd_name_tmp]['VIGNET']
>>>>>>> 364f7db1
            gal_vign_sub_bkg = gal_vign_tmp - bkg_vign_tmp
            gal_vign.append(gal_vign_sub_bkg)

            weight_vign.append(weight_vign_cat[str(id_tmp)][expccd_name_tmp]['VIGNET'])

            tile_vign_tmp = np.copy(tile_vign[i_tile])
            flag_vign_tmp = flag_vign_cat[str(id_tmp)][expccd_name_tmp]['VIGNET']
            flag_vign_tmp[np.where(tile_vign_tmp == -1e30)] = 2**10
            v_flag_tmp = flag_vign_tmp.ravel()
            if len(np.where(v_flag_tmp != 0)[0])/(51*51) > 1/3.:
                continue
            flag_vign.append(flag_vign_tmp)

            exp_name, ccd_n = re.split('-', expccd_name_tmp)
            jacob_list.append(get_jacob(f_wcs_file[exp_name][int(ccd_n)],
                                        tile_ra[i_tile],
                                        tile_dec[i_tile]))
        if len(gal_vign) == 0:
            continue
        try:
            res = do_ngmix_metacal(gal_vign,
                                   psf_vign,
                                   sigma_psf,
                                   weight_vign,
                                   flag_vign,
                                   jacob_list,
                                   prior)
        except:
            w_log.info('ngmix fail on object {}'.format(id_tmp))
            continue
        res['obj_id'] = id_tmp
        res['n_epoch_model'] = len(gal_vign)
        final_res.append(res)

<<<<<<< HEAD
    del gal_vign_cat
    del bkg_vign_cat
    del flag_vign_cat
    del weight_vign_cat
    del psf_vign_cat
=======
    gal_vign_cat.close()
    bkg_vign_cat.close()
    flag_vign_cat.close()
    weight_vign_cat.close()
    psf_vign_cat.close()

>>>>>>> 364f7db1
    return final_res


@module_runner(input_module=['sextractor_runner', 'psfexinterp_runner', 'vignetmaker_runner'],
               version='0.0.1',
               file_pattern=['tile_sexcat', 'image', 'exp_background', 'galaxy_psf', 'weight', 'flag'],
               file_ext=['.fits', '.sqlite', '.sqlite', '.sqlite', '.sqlite', '.sqlite'],
               depends=['numpy', 'ngmix', 'galsim', 'sqlitedict'])
def ngmix_runner(input_file_list, output_dir, file_number_string,
                 config, w_log):

    output_name = output_dir + '/' + 'ngmix' + file_number_string + '.fits'

    f_wcs_path = config.getexpanded('NGMIX_RUNNER', 'LOG_WCS')

    metacal_res = process(*input_file_list, f_wcs_path, w_log)
    res_dict = compile_results(metacal_res)
    save_results(res_dict, output_name)

    return None, None<|MERGE_RESOLUTION|>--- conflicted
+++ resolved
@@ -132,10 +132,6 @@
     n_epoch = len(gals)
 
     if n_epoch == 0:
-<<<<<<< HEAD
-        print("aie aie aie")
-=======
->>>>>>> 364f7db1
         raise ValueError("0 epoch to process")
 
     # Make observation
@@ -306,14 +302,6 @@
     sm = np.copy(sm_cat.get_data()['SPREAD_MODEL'])
     sm_err = np.copy(sm_cat.get_data()['SPREADERR_MODEL'])
     sm_cat.close()
-<<<<<<< HEAD
-    gal_vign_cat = np.load(gal_vignet_path).item()
-    bkg_vign_cat = np.load(bkg_vignet_path).item()
-    psf_vign_cat = np.load(psf_vignet_path).item()
-    weight_vign_cat = np.load(weight_vignet_path).item()
-    flag_vign_cat = np.load(flag_vignet_path).item()
-=======
->>>>>>> 364f7db1
     f_wcs_file = np.load(f_wcs_path).item()
     gal_vign_cat = SqliteDict(gal_vignet_path)
     bkg_vign_cat = SqliteDict(bkg_vignet_path)
@@ -324,42 +312,21 @@
     final_res = []
     prior = get_prior()
     for i_tile, id_tmp in enumerate(obj_id):
-<<<<<<< HEAD
-        if (tile_flag[i_tile] > 1) or (tile_imaflag[i_tile] > 0):
-            continue
-        if (sm[i_tile] + (5. / 3.) * sm_err[i_tile] < 0.01) and (np.abs(sm[i_tile] + (5. / 3.) * sm_err[i_tile]) > 0.003):
-            continue
-=======
         # Preselection step
         # if (tile_flag[i_tile] > 1) or (tile_imaflag[i_tile] > 0):
         #     continue
         # if (sm[i_tile] + (5. / 3.) * sm_err[i_tile] < 0.01) and (np.abs(sm[i_tile] + (5. / 3.) * sm_err[i_tile]) > 0.003):
         #     continue
->>>>>>> 364f7db1
         gal_vign = []
         psf_vign = []
         sigma_psf = []
         weight_vign = []
         flag_vign = []
         jacob_list = []
-<<<<<<< HEAD
-        if (psf_vign_cat[id_tmp] == 'empty') or (gal_vign_cat[id_tmp] == 'empty'):
-=======
         if (psf_vign_cat[str(id_tmp)] == 'empty') or (gal_vign_cat[str(id_tmp)] == 'empty'):
->>>>>>> 364f7db1
             continue
         psf_expccd_name = list(psf_vign_cat[str(id_tmp)].keys())
         for expccd_name_tmp in psf_expccd_name:
-<<<<<<< HEAD
-            gal_vign_tmp = gal_vign_cat[id_tmp][expccd_name_tmp]['VIGNET']
-            if len(np.where(gal_vign_tmp.ravel() == 0)[0]) != 0:
-                continue
-
-            psf_vign.append(psf_vign_cat[id_tmp][expccd_name_tmp]['VIGNET'])
-            sigma_psf.append(psf_vign_cat[id_tmp][expccd_name_tmp]['SHAPES']['SIGMA_PSF_HSM'])
-
-            bkg_vign_tmp = bkg_vign_cat[id_tmp][expccd_name_tmp]['VIGNET']
-=======
             gal_vign_tmp = gal_vign_cat[str(id_tmp)][expccd_name_tmp]['VIGNET']
             if len(np.where(gal_vign_tmp.ravel() == 0)[0]) != 0:
                 continue
@@ -368,7 +335,6 @@
             sigma_psf.append(psf_vign_cat[str(id_tmp)][expccd_name_tmp]['SHAPES']['SIGMA_PSF_HSM'])
 
             bkg_vign_tmp = bkg_vign_cat[str(id_tmp)][expccd_name_tmp]['VIGNET']
->>>>>>> 364f7db1
             gal_vign_sub_bkg = gal_vign_tmp - bkg_vign_tmp
             gal_vign.append(gal_vign_sub_bkg)
 
@@ -403,20 +369,12 @@
         res['n_epoch_model'] = len(gal_vign)
         final_res.append(res)
 
-<<<<<<< HEAD
-    del gal_vign_cat
-    del bkg_vign_cat
-    del flag_vign_cat
-    del weight_vign_cat
-    del psf_vign_cat
-=======
     gal_vign_cat.close()
     bkg_vign_cat.close()
     flag_vign_cat.close()
     weight_vign_cat.close()
     psf_vign_cat.close()
 
->>>>>>> 364f7db1
     return final_res
 
 
