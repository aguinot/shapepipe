--- conflicted
+++ resolved
@@ -443,17 +443,11 @@
                                run_dirs['output'], file_number_string)
             inst.process(input_file_list[1:], rad, suffix)
         elif mode == 'MULTI-EPOCH':
-<<<<<<< HEAD
-            image_dir = get_image_dir(output_dir, config.getlist("VIGNETMAKER_RUNNER2", "ME_IMAGE_DIR"))
-            image_pattern = config.getlist("VIGNETMAKER_RUNNER2", "ME_IMAGE_PATTERN")
-            f_wcs_path = config.getexpanded("VIGNETMAKER_RUNNER2", "ME_LOG_WCS")
-=======
             image_dir = config.getlist("VIGNETMAKER_RUNNER2", "ME_IMAGE_DIR")
             image_pattern = config.getlist("VIGNETMAKER_RUNNER2",
                                            "ME_IMAGE_PATTERN")
             f_wcs_path = config.getexpanded("VIGNETMAKER_RUNNER2",
                                             "ME_LOG_WCS")
->>>>>>> f84a58b6
 
             inst = vignetmaker(galcat_path, pos_type, pos_params,
                                run_dirs['output'], file_number_string)
