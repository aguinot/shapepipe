# -*- coding: utf-8 -*-

"""FIND_EXPOSURES RUNNER

<<<<<<< HEAD
This module runs find_exposures: Identify exposures that are used in selected tiles.
=======
This module run find_exposures: Identify exposures that are used in selected
tiles.
>>>>>>> 4f5245d1

:Author: Martin Kilbinger <martin.kilbinger@cea.fr>

:Date: January 2019

"""

from shapepipe.modules.module_decorator import module_runner
from shapepipe.modules.find_exposures_package import find_exposures_script


@module_runner(version='1.0', file_pattern=['image'], file_ext='.fits',
               depends=['numpy', 'astropy', 'sip_tpv'], numbering_scheme='_0')
def find_exposures_runner(input_file_list, output_dir, file_number_string,
                          config, w_log):

    input_file_name = input_file_list[0]

    inst = find_exposures_script.find_exposures(input_file_name, output_dir,
                                                file_number_string, config,
                                                w_log)
    inst.process()

    return None, None<|MERGE_RESOLUTION|>--- conflicted
+++ resolved
@@ -2,12 +2,7 @@
 
 """FIND_EXPOSURES RUNNER
 
-<<<<<<< HEAD
 This module runs find_exposures: Identify exposures that are used in selected tiles.
-=======
-This module run find_exposures: Identify exposures that are used in selected
-tiles.
->>>>>>> 4f5245d1
 
 :Author: Martin Kilbinger <martin.kilbinger@cea.fr>
 
