# -*- coding: utf-8 -*-
"""SETOOLS SCRIPT

This script contain a class to handle operations on SExtractor output catalog.

:Authors: Axel Guinot

:Date: 16/01/2017

"""

import numpy as np
from math import ceil
import re
import operator
import string

import matplotlib
matplotlib.use('Agg')
import matplotlib.pylab as plt

import os

import shapepipe.pipeline.file_io as sc


def _mkdir(direc):
    """Create directory direc.
      This function should probably go somewhere further up.

    Parameters
    ----------
    direc: string
      Directory name

    Returns
    -------
    None
    """

    if not os.path.isdir(direc):
        try:
            os.mkdir(direc)
        except Exception as detail:
            raise Exception('SETools: Cannot create directory {}, error={}'.format(direc, detail))


class SETools(object):
    """SETools class

    Tools to analyse SExtractor catalogs.

    Parameters
    ----------
    cat: str, numpy.ndarray
        Path to SExtractor catalog (FITS_LDAC format) or numpy.ndarray (structure array)
    output_dir: str
        Path to pipeline result directory
    file_number_string: string
        input catalogue number/specifier
    config_filepath: str
        Path to config.setools file
    cat_file: boolean
        True if 'cat' is a path to a file. False otherwise

    """

<<<<<<< HEAD
    def __init__(self, cat, output_dir, file_number_string, config_filepath, cat_file=True): #, plot_output_dir=None, stat_output_dir=None, extra_file=None):
=======
    def __init__(self, cat, config_filepath, output_dir, cat_file=True):  # , plot_output_dir=None, stat_output_dir=None, extra_file=None):
>>>>>>> 4f5245d1

        if cat_file:
            self._is_file = True
            self._cat_filepath = cat
            cat_file = sc.FITSCatalog(self._cat_filepath, SEx_catalog=True)
            cat_file.open()
            self._data = cat_file.get_data()
            cat_file.close()
        else:
            self._cat_filepath = None
            self._is_file = False
            self._data = cat
        self._cat_size = len(self._data)

        self._config_file = open(config_filepath)

        self._output_dir = output_dir

<<<<<<< HEAD
        self._file_number_string = file_number_string


=======
>>>>>>> 4f5245d1
    #################
    # Main function #
    #################

    def process(self):
        """Process

        Main function called to process a SExtractor catalog.

        """

        if self._is_file:
<<<<<<< HEAD
            #s=re.split("\-([0-9]*)\-([0-9]+)\.", self._cat_filepath)
            #file_number = '-{0}-{1}'.format(s[1],s[2])
            file_number = self._file_number_string
=======
            s = re.split(r"\-([0-9]*)\-([0-9]+)\.", self._cat_filepath)
            file_number = '-{0}-{1}'.format(s[1], s[2])
>>>>>>> 4f5245d1
        else:
            file_number = ''

        self.read()

        # Processing: Create mask = filter input
        if len(self._mask) != 0:
            # MKDEBUG new, prevent to create directory, somehow this causes error sometimes
            # (in multi-process run?)
            direc = self._output_dir + '/mask'
            _mkdir(direc)
            # direc = self._output_dir
            self._make_mask()
            for i in self.mask.keys():
                if 'NO_SAVE' in self._mask[i]:
                    continue
                file_name = direc + '/' + i + file_number + '.fits'
                self.save_mask(self.mask[i], file_name)

        if len(self._plot) != 0:
            # MKDEBUG new, prevent to create directory, somehow this causes error sometimes
            # (in multi-process run?)
            # if self._plot_output_dir:
            #     direc = self._plot_output_dir
            # else:
            # Depreciated, should be removed, no mkdir here
            direc = self._output_dir + '/plot'
            _mkdir(direc)
            self._make_plot()
            for i in self.plot.keys():
                output_path = direc + '/' + i + file_number
                SEPlot(self.plot[i], self._data, output_path, self.mask)

        if len(self._new_cat) != 0:
            direc = self._output_dir + '/new_cat'
            _mkdir(direc)
            self._make_new_cat()
            for i in self.new_cat.keys():
                file_name = direc + '/' + i + file_number
                self.save_new_cat(self.new_cat[i], file_name)

        if len(self._rand_split) != 0:
            direc = self._output_dir + '/rand_split'
            _mkdir(direc)
            self._make_rand_split()
            for i in self.rand_split.keys():
                output_dir = direc + '/' + i + '_'
                self.save_rand_split(self.rand_split[i], output_dir, file_number)

        # if len(self._flag_split) != 0:
        #     direc = self._output_dir + '/flag_split'
        #     _mkdir(direc)
        #     self._make_flag_split()
        #     for i in self.flag_mask_dict.keys():
        #         output_path = direc + '/' + self._flag_split.keys()[0] + '_flag_' + i + file_number + '.fits'
        #         self.save_flag_split(self.flag_mask_dict[i], output_path)

        if len(self._stat) != 0:
            # MKDEBUG new, prevent to create directory, somehow this causes error sometimes
            # (in multi-process run?)
            # if self._stat_output_dir:
            #     direc = self._stat_output_dir
            # else:
            direc = self._output_dir + '/stat'
            _mkdir(direc)
            self._make_stat()
            for i in self.stat.keys():
                output_path = direc + '/' + i + file_number + '.txt'
                self.save_stat(self.stat[i], output_path)

    #####################
    # Reading functions #
    #####################

    def read(self):
        """Read the config file

        This function read the config file and create a dictionary for every task.

        """

        self._config_file.seek(0)

        self._mask = {}
        self._mask_key = []
        self._plot = {}
        self._stat = {}
        self._new_cat = {}
        self._rand_split = {}
        # self._flag_split={}
        in_section = 0
        while True:
            line_tmp = self._config_file.readline()

            if line_tmp == '':
                break

            line_tmp = self._clean_line(line_tmp)

            if line_tmp is None:
                continue

            # Loop over SETools file, look for section headers
            # [SECTION_TYPE:OBJECT_NAME], e.g.
            # [MASK:star_selection]

            if (in_section != 0) & (re.split(r'\[', line_tmp)[0] == ''):
                in_section = 0
            if not in_section:
                if (re.split(r'\[', line_tmp)[0] != ''):
                    raise Exception('No section found')

                sec = re.split(r'\[|\]', line_tmp)[1]
                if re.split(':', sec)[0] == 'MASK':
                    in_section = 1
                    try:
                        mask_name = re.split(':', sec)[1]
                    except:
                        mask_name = 'mask_{0}'.format(len(self._mask) + 1)
                    self._mask_key.append(mask_name)
                    self._mask[mask_name] = []
                elif re.split(':', sec)[0] == 'PLOT':
                    in_section = 2
                    try:
                        plot_name = re.split(':', sec)[1]
                    except:
                        plot_name = 'plot_{0}'.format(len(self._plot) + 1)
                    self._plot[plot_name] = []
                elif re.split(':', sec)[0] == 'STAT':
                    in_section = 3
                    try:
                        stat_name = re.split(':', sec)[1]
                    except:
                        stat_name = 'stat_{0}'.format(len(self._stat) + 1)
                    self._stat[stat_name] = []
                elif re.split(':', sec)[0] == 'NEW_CAT':
                    in_section = 4
                    try:
                        new_cat_name = re.split(':', sec)[1]
                    except:
                        new_cat_name = 'new_cat_{0}'.format(len(self._new_cat) + 1)
                    self._new_cat[new_cat_name] = []
                elif re.split(':', sec)[0] == 'RAND_SPLIT':
                    in_section = 5
                    try:
                        rand_split_name = re.split(':', sec)[1]
                    except:
                        rand_split_name = 'rand_split_{0}'.format(len(self._rand_split) + 1)
                    self._rand_split[rand_split_name] = []
                # elif re.split(':', sec)[0] == 'FLAG_SPLIT':
                #     in_section = 6
                #     try:
                #         flag_split_name = re.split(':', sec)[1]
                #     except:
                #         flag_split_name = 'flag_split_{0}'.format(len(self._flag_split)+1)
                #     self._flag_split[flag_split_name] = []
                else:
                    raise Exception("Section has to be in ['MASK','PLOT','STAT','NEW_CAT','RAND_SPLIT','FLAG_SPLIT']")
            else:
                if in_section == 1:
                    self._mask[mask_name].append(line_tmp)
                elif in_section == 2:
                    self._plot[plot_name].append(line_tmp)
                elif in_section == 3:
                    self._stat[stat_name].append(line_tmp)
                elif in_section == 4:
                    self._new_cat[new_cat_name].append(line_tmp)
                elif in_section == 5:
                    self._rand_split[rand_split_name].append(line_tmp)
                # elif in_section == 6:
                #     self._flag_split[flag_split_name].append(line_tmp)

    def _clean_line(self, line):
        """Clean Lines

        This function is called during the reading process to clean line
        from spaces, empty lines and ignore comments.

        Returns
        -------
        str
            If the line is not empty or a comment return the contents and
            None otherwise.

        """

        s = re.split('"', line)
        if len(s) == 3:
            line_tmp = s[0].replace(' ', '') + s[1] + s[2].replace(' ', '')
        else:
            line_tmp = line.replace(' ', '')

        if re.split('#', line_tmp)[0] == '':
            return None

        line_tmp = line_tmp.replace('\n', '')
        line_tmp = line_tmp.replace('\t', '')
        line_tmp = re.split('#', line_tmp)[0]

        if line_tmp != '':
            return line_tmp
        else:
            return None

    ##################
    # Save functions #
    ##################

    def save_mask(self, mask, output_path, ext_name='LDAC_OBJECTS'):
        """Save Mask

        This function will apply a mask on the data and save them into a new
        SExtractor catalog like fits file.

        Parameters
        ----------
        mask : numpy.ndarray
            Numpy array of boolean containing.
        output_path : str
            Path to the general output directory.
        ext_name : str, optional
            Name of the HDU containing masked data (default is 'LDAC_OBJECTS', SExtractor name)

        """

        if mask is None:
            raise ValueError('mask not provided')
        if len(mask) == 0:
            pass

        if output_path is None:
            raise ValueError('output path not provided')

        mask_file = sc.FITSCatalog(output_path, open_mode=sc.BaseCatalog.OpenMode.ReadWrite, SEx_catalog=(self._cat_filepath is not None))
        mask_file.save_as_fits(data=self._data[mask], ext_name=ext_name, sex_cat_path=self._cat_filepath)

    def save_new_cat(self, new_cat, output_path, ext_name='LDAC_OBJECTS'):
        """Save new catalog

        This function create a new catalog with a specific format
        (fits bin table, SExtractor like fits catalog or ASCII).

        Parameters
        ----------
        new_cat : dict
            Dictionary containing the data and "OUTPUT_FORMAT"
        output_path : str
            Path of the output
        ext_name : str
            Name of the extension for fits bin table output

        """

        try:
            output_format = new_cat.pop('OUTPUT_FORMAT')
        except:
            raise ValueError('OUTPUT_FORMAT not provided')

        if output_format == 'fits':
            new_file = sc.FITSCatalog(output_path + '.fits', open_mode=sc.BaseCatalog.OpenMode.ReadWrite)
            new_file.save_as_fits(data=new_cat, ext_name=ext_name)
        elif output_format == 'SEx_cat':
            new_file = sc.FITSCatalog(output_path + '.fits', open_mode=sc.BaseCatalog.OpenMode.ReadWrite, SEx_catalog=(self._cat_filepath is not None))
            new_file.save_as_fits(data=new_cat, ext_name=ext_name, sex_cat_path=self._cat_filepath)
        elif (output_format == 'txt') | (output_format == 'ascii'):
            new_file = open(output_path + '.txt', 'w')
            new_file.write('# HEADER\n')
            new_file.write('# ')
            n_max = -1
            for i in new_cat.keys():
                if len(new_cat[i]) > n_max:
                    n_max = len(new_cat[i])
                new_file.write('{0}\t'.format(i))
            new_file.write('\n')
            for i in range(n_max):
                for j in new_cat.keys():
                    try:
                        new_file.write('{0}\t'.format(new_cat[j][i]))
                    except:
                        new_file.write('\t')
                new_file.write('\n')
            new_file.close()
        else:
            raise ValueError("Format should be in ['fits', 'SEx_cat', 'txt']")

    def save_rand_split(self, rand_split, output_path, file_number, ext_name='LDAC_OBJECTS'):
        """Save random splitted catalogs

        Save two catalogs following the random split specified.

        Parameters
        ----------
        rand_split : dict
            Dictionary containing the indices for the split and mask to apply
        output_path : str
            Path of the output dir
        file_number : str
            Numbering of the pipeline
        ext_name : str
            Name of the extension where data are stored

        """

        if rand_split is None:
            raise ValueError('rand_split not provided')

        if output_path is None:
            raise ValueError('output path not provided')
        if file_number is None:
            raise ValueError('file_number path not provided')

        mask = rand_split.pop('mask')
        data = self._data[mask]
        for i in rand_split.keys():
            rand_split_file = sc.FITSCatalog(output_path + i + file_number + '.fits', open_mode=sc.BaseCatalog.OpenMode.ReadWrite, SEx_catalog=(self._cat_filepath is not None))
            rand_split_file.save_as_fits(data=data[rand_split[i]], ext_name=ext_name, sex_cat_path=self._cat_filepath)

    # def save_flag_split(self, flag_split, output_path, ext_name='LDAC_OBJECTS'):
    #     """Save flag splitted catalogs

    #     Save catalogs following the flag split specified.

    #     Parameters
    #     ----------
    #     flag_split : dict
    #         Dictionary containing the indices for the split and mask to apply
    #     output_path : str
    #         Path of the output file
    #     ext_name : str
    #         Name of the extension where data are stored

    #     """

    #     if flag_split is None:
    #         raise ValueError('flag_split not provided')

    #     if output_path is None:
    #         raise ValueError('output path not provided')

    #     data = self._data[flag_split]
    #     flag_split_file = sc.FITSCatalog(output_path, open_mode= sc.BaseCatalog.OpenMode.ReadWrite, SEx_catalog= (self._cat_filepath is not None))
    #     flag_split_file.save_as_fits(data=data , ext_name=ext_name, sex_cat_path=self._cat_filepath)

    def save_stat(self, stat, output_path):
        """Save statistics

        Save the statistics in ASCII format.

        Parameters
        ----------
        stat : dict
            Dictionary containing the statistics
        output_path : str
            Path of the output dir

        """

        if stat is None:
            raise ValueError('stat not provided')
        if output_path is None:
            raise ValueError('output path not provided')

        f = open(output_path, 'w')
        f.write('# Statistics\n')

        for i in stat.keys():
            f.write(i + ' = ' + str(stat[i]) + '\n')

        f.close()

    #####################
    # Bulding functions #
    #####################

    def _make_mask(self):
        """Make mask

        This function transforms the constraints from the config file to condition.

        """

        if len(self._mask) == 0:
            return None

        self.mask = {}

        for i in self._mask_key:
            global_mask = np.ones(self._cat_size, dtype=bool)
            global_ind = np.where(global_mask)[0]
            for j in self._mask[i]:
                s = re.split('{|}', j)
                if s[0] == '':
                    try:
                        global_mask &= self.mask[s[1]]
                        global_ind = np.where(global_mask)[0]
                        self._mask[i].pop(self._mask[i].index(j))
                    except:
                        raise ValueError("'{0}' not found in mask".format(s[1]))

            mask_tmp = None
            for j in self._mask[i]:
                if j == 'NO_SAVE':
                    continue
                tmp = sc.interpreter(j, self._data[global_mask], make_compare=True, mask_dict=self.mask).result
                if mask_tmp is None:
                    mask_tmp = np.ones(tmp.shape[0], dtype=bool)
                mask_tmp &= tmp

            new_ind = global_ind[mask_tmp]
            final_mask = np.zeros(self._cat_size, dtype=bool)
            final_mask[new_ind] = True

            self.mask[i] = final_mask

    def _make_plot(self):
        """Make plot

        This function interpret the different parameters for the plot.

        """

        if len(self._plot) == 0:
            return None

        self.plot = {}
        for i in self._plot.keys():
            self.plot[i] = {}
            for j in self._plot[i]:
                s = re.split('=', j)
                if len(s) != 2:
                    raise ValueError('Plot option keyword/value not in correct format (key=val): {}'.format(j))
                ss = re.split('_', s[0])
                if len(ss) == 1:
                    self.plot[i][ss[0]] = {'0': s[1]}
                elif len(ss) == 2:
                    if ss[0] not in self.plot[i].keys():
                        self.plot[i][ss[0]] = {}
                    self.plot[i][ss[0]][ss[1]] = s[1]
                else:
                    raise ValueError('Plot keyword not in correct format (key or key_i): {}'.format(j))

    def _make_new_cat(self):
        """Make new catalog

        This function interprets the contents for each column of the new catalog.

        """

        if len(self._new_cat) == 0:
            return None

        self.new_cat = {}
        for i in self._new_cat.keys():
            self.new_cat[i] = {}
            for j in self._new_cat[i]:
                s = re.split('=', j)
                if len(s) == 2:
                    if s[0] == 'OUTPUT_FORMAT':
                        self.new_cat[i][s[0]] = s[1]
                    else:
                        self.new_cat[i][s[0]] = sc.interpreter(s[1], self._data, make_compare=False, mask_dict=self.mask).result
                else:
                    raise ValueError('Not a good format : {}'.format(j))

    def _make_rand_split(self):
        """Make random split

        This function create mask with random indices corresponding of the specfied ratio.

        """

        if len(self._rand_split) == 0:
            return None

        self.rand_split = {}
        mask = np.ones(self._cat_size, dtype=bool)
        for i in self._rand_split.keys():
            self.rand_split[i] = {}
            for j in self._rand_split[i]:
                s = re.split('=', j)
                if len(s) != 2:
                    raise ValueError('Not a good format : {}'.format(self._rand_split[i][0]))
                if s[0] == 'RATIO':
                    try:
                        ratio = float(s[1])
                    except:
                        raise ValueError('RATIO is not a number')
                    if ratio >= 1:
                        ratio /= 100.
                elif s[0] == 'MASK':
                    ss = re.split(',', s[1])
                    for k in ss:
                        try:
                            mask &= self.mask[k]
                        except:
                            raise ValueError('mask {0} does not exist'.format(k))

            cat_size = len(np.where(mask)[0])
            n_keep = int(ceil(cat_size * ratio))
            mask_ratio = []
            mask_left = list(range(0, cat_size))
            while(len(mask_ratio) != n_keep):
                j = np.random.randint(0, len(mask_left))
                mask_ratio.append(mask_left.pop(j))
            mask_ratio = np.array(mask_ratio)
            mask_left = np.array(mask_left)
            self.rand_split[i]['mask'] = mask
            self.rand_split[i]['ratio_{0}'.format(int(ratio * 100))] = mask_ratio
            self.rand_split[i]['ratio_{0}'.format(100 - int(ratio * 100))] = mask_left

    # def _make_flag_split(self):
    #     """Make flag split

    #     This function create masks based on flags provided as a numpy extra file.

    #     """

    #     if len(self._flag_split) == 0:
    #         return None

    #     if self._extra_file is None:
    #         raise ValueError('An extra numpy file containing the flags has to provide for the flag split.')

    #     try:
    #         flags = np.load(self._extra_file)
    #     except:
    #         raise ValueError("Can't open extra file : {}".format(self._extra_file))

    #     self.flag_mask_dict = {}
    #     for j in set(flags):
    #         self.flag_mask_dict[str(j)] = np.where(flags == j)

    def _make_stat(self):
        """Make statistics

        This function interpret the different statistics required.

        """

        if len(self._stat) == 0:
            return None

        self.stat = {}
        for i in self._stat.keys():
            self.stat[i] = {}
            for j in self._stat[i]:
                s = re.split('=', j)
                if len(s) != 2:
                    raise ValueError('Not a good format : {}'.format(j))
                self.stat[i][s[0]] = sc.interpreter(s[1], self._data, make_compare=False, mask_dict=self.mask).result


class SEPlot(object):
    """SEPlot class

    Tools to create plots.

    Parameters
    ----------
    plot_dict : dict
        Dictionary containing the parameters for the plot
    catalog : numpy.recarray or astropy.fits.fitsrec
        Array containing the full data
    output_path : str
        Path for the output
    mask_dict : dict
        Dictionary containing masks to apply

    Notes
    -----

    Types of plots available : plot, scatter, hist.

    """

    def __init__(self, plot_dict, catalog, output_path, mask_dict=None):

        if plot_dict is None:
            raise ValueError('plot_dict not provided')
        if catalog is None:
            raise ValueError('catalog not provided')
        if output_path is None:
            raise ValueError('output_path not provided')

        self._plot = plot_dict
        self._output_path = output_path
        self._cat = catalog
        self._mask_dict = mask_dict

        if 'TYPE' not in self._plot.keys():
            raise ValueError('Plot type not specified')

        if self._plot['TYPE']['0'] in ['plot', 'PLOT']:
            self._check_key_for_plot(['X', 'Y'])
            # MKDEBUG: Following lines have been replaced by subroutine
            # if ('X' not in self._plot.keys()) | ('Y' not in self._plot.keys()):
            # raise ValueError('X and/or Y not provided')
            self._make_plot()
        elif self._plot['TYPE']['0'] in ['scatter', 'SCATTER']:
            self._check_key_for_plot(['X', 'Y'])
            # if ('X' not in self._plot.keys()) | ('Y' not in self._plot.keys()):
            # raise ValueError('X and/or Y not provided')
            self._make_scatter()
        elif self._plot['TYPE']['0'] in ['histogram', 'hist', 'HISTOGRAM', 'HIST']:
            self._check_key_for_plot(['Y'])
            # if 'Y' not in self._plot.keys():
            # raise ValueError('Y not provided')
            self._make_hist()
        else:
            ValueError('Type : {} not available'.format(self._plot['TYPE']['0']))

    def _check_key_for_plot(self, key_list):
        """Raise exception if keys not found in plot description.

        Parameters
        ----------
        key_list: list of strings
            list of keys

        Returns
        -------
        None
        """

        for key in key_list:
            if key not in self._plot.keys():
                raise ValueError('Key \'{}\' not provided for plot of type \'{}\''.format(key, self._plot['TYPE']['0']))

    def _make_plot(self):
        """Make plot

        This function call pyplot.plot.

        """

        self._fig = plt.figure()

        if 'TITLE' in self._plot.keys():
            title = self._plot['TITLE']['0']
            s = re.split('@', title)
            if len(s) >= 3:
                title = s[0]
                ii = 1
                for i in s[1:-1]:
                    if ii % 2 == 0:
                        title += i
                    else:
                        title += str(sc.interpreter(i, self._cat, make_compare=False, mask_dict=self._mask_dict).result)
                    ii += 1
        else:
            title = ''

        self._fig.suptitle(title)

        for i in self._plot['Y'].keys():
            if 'LABEL' in self._plot.keys():
                try:
                    label = self._plot['LABEL'][i]
                    s = re.split('@', label)
                    if len(s) >= 3:
                        label = s[0]
                        jj = 1
                        for j in s[1:-1]:
                            if jj % 2 == 0:
                                label += j
                            else:
                                label += str(sc.interpreter(j, self._cat, make_compare=False, mask_dict=self._mask_dict).result)
                            jj += 1
                except:
                    label = None
            else:
                label = None
            if 'COLOR' in self._plot.keys():
                try:
                    color = self._plot['COLOR'][i]
                except:
                    color = None
            else:
                color = None
            if 'MARKER' in self._plot.keys():
                try:
                    marker = self._plot['MARKER'][i]
                except:
                    marker = '+'
            else:
                marker = '+'
            if 'MARKERSIZE' in self._plot.keys():
                try:
                    markersize = self._plot['MARKERSIZE'][i]
                except:
                    markersize = 1
            else:
                markersize = 1
            if 'LINE' in self._plot.keys():
                try:
                    line = self._plot['LINE'][i]
                except:
                    line = ''
            else:
                line = ''
            if 'ALPHA' in self._plot.keys():
                try:
                    alpha = self._plot['ALPHA'][i]
                except:
                    alpha = None
            else:
                alpha = None

            try:
                x = self._plot['X'][i]
            except:
                if len(self._plot['X']) == 1:
                    x = self._plot['X'][self._plot['X'].keys()[0]]
                else:
                    raise ValueError("You need to specified X for each Y provided if they dont have the same")

            plt.plot(sc.interpreter(x, self._cat, mask_dict=self._mask_dict).result,
                     sc.interpreter(self._plot['Y'][i], self._cat, mask_dict=self._mask_dict).result,
                     label=label, color=color, marker=marker, markersize=markersize, ls=line, alpha=alpha, figure=self._fig)

        # Set ploy limits for x and y
        for (lim, set_lim) in zip(['XLIM', 'YLIM'], [plt.xlim, plt.ylim]):
            if lim in self._plot.keys():
                try:
                    val = re.split(',', self._plot[lim]['0'])
                except:
                    raise ValueError('Plot {0} keyword/value not in correct format ({0}=lower,upper): {1}'.format(lim, self._plot[lim]['0']))

                set_lim(float(val[0]), float(val[1]))

        if 'LABEL' in self._plot.keys():
            plt.legend()

        if 'XLABEL' in self._plot.keys():
            plt.xlabel(self._plot['XLABEL']['0'])
        if 'YLABEL' in self._plot.keys():
            plt.ylabel(self._plot['YLABEL']['0'])

        if 'FORMAT' in self._plot.keys():
            out_format = self._plot['FORMAT']['0']
        else:
            out_format = "PNG"

        self._fig.savefig(self._output_path + '.' + out_format.lower(),
                          format=out_format)
        plt.close()

    def _make_scatter(self):
        """Make scatter

        This function call pyplot.scatter.

        """

        self._fig = plt.figure()

        if 'TITLE' in self._plot.keys():
            title = self._plot['TITLE']['0']
            s = re.split('@', title)
            if len(s) >= 3:
                title = s[0]
                ii = 1
                for i in s[1:-1]:
                    if ii % 2 == 0:
                        title += i
                    else:
                        title += str(sc.interpreter(i, self._cat, make_compare=False, mask_dict=self._mask_dict).result)
                    ii += 1
        else:
            title = ''

        self._fig.suptitle(title)

        for i in self._plot['SCATTER'].keys():
            if 'LABEL' in self._plot.keys():
                try:
                    label = self._plot['LABEL'][i]
                    s = re.split('@', label)
                    if len(s) >= 3:
                        label = s[0]
                        jj = 1
                        for j in s[1:-1]:
                            if jj % 2 == 0:
                                label += j
                            else:
                                label += str(sc.interpreter(j, self._cat, make_compare=False, mask_dict=self._mask_dict).result)
                            jj += 1
                except:
                    label = None
            else:
                label = None
            if 'MARKER' in self._plot.keys():
                try:
                    marker = self._plot['MARKER'][i]
                except:
                    marker = '+'
            else:
                marker = '+'
            if 'ALPHA' in self._plot.keys():
                try:
                    alpha = self._plot['ALPHA'][i]
                except:
                    alpha = None
            else:
                alpha = None

            try:
                x = self._plot['X'][i]
            except:
                if len(self._plot['X']) == 1:
                    x = self._plot['X'][self._plot['X'].keys()[0]]
                else:
                    raise ValueError("You need to specified X for each SCATTER provided if they dont have the same")
            try:
                y = self._plot['Y'][i]
            except:
                if len(self._plot['Y']) == 1:
                    y = self._plot['Y'][self._plot['Y'].keys()[0]]
                else:
                    raise ValueError("You need to specified Y for each SCATTER provided if they dont have the same")

            plt.scatter(sc.interpreter(x, self._cat, mask_dict=self._mask_dict).result,
                        sc.interpreter(y, self._cat, mask_dict=self._mask_dict).result,
                        c=sc.interpreter(self._plot['SCATTER'][i], self._cat, mask_dict=self._mask_dict).result,
                        label=label, marker=marker, alpha=alpha, figure=self._fig)

        if 'LABEL' in self._plot.keys():
            plt.legend()

        if 'XLABEL' in self._plot.keys():
            plt.xlabel(self._plot['XLABEL']['0'])
        if 'YLABEL' in self._plot.keys():
            plt.ylabel(self._plot['YLABEL']['0'])

        plt.colorbar()

        if 'FORMAT' in self._plot.keys():
            out_format = self._plot['FORMAT']['0']
        else:
            out_format = "PNG"

        self._fig.savefig(self._output_path + '.' + out_format.lower(), format=out_format)
        plt.close()

    def _make_hist(self):
        """Make hist

        This function call pyplot.hist.

        """

        self._fig = plt.figure()

        if 'TITLE' in self._plot.keys():
            title = self._plot['TITLE']['0']
            s = re.split('@', title)
            if len(s) >= 3:
                title = s[0]
                ii = 1
                for i in s[1:-1]:
                    if ii % 2 == 0:
                        title += i
                    else:
                        title += str(sc.interpreter(i, self._cat, make_compare=False, mask_dict=self._mask_dict).result)
                    ii += 1
        else:
            title = ''

        self._fig.suptitle(title)

        if 'HTYPE' in self._plot.keys():
            htype = self._plot['HTYPE']['0']
        else:
            htype = 'bar'
        if 'LOG' in self._plot.keys():
            if self._plot['LOG']['0'] in ['True', 'true', '1']:
                log = True
            else:
                log = False
        else:
            log = False

        for i in self._plot['Y'].keys():
            if 'LABEL' in self._plot.keys():
                try:
                    label = self._plot['LABEL'][i]
                    s = re.split('@', label)
                    if len(s) >= 3:
                        label = s[0]
                        jj = 1
                        for j in s[1:-1]:
                            if jj % 2 == 0:
                                label += j
                            else:
                                label += str(sc.interpreter(j, self._cat, make_compare=False, mask_dict=self._mask_dict).result)
                            jj += 1
                except:
                    label = None
            else:
                label = None
            if 'COLOR' in self._plot.keys():
                try:
                    color = self._plot['COLOR'][i]
                except:
                    color = None
            else:
                color = None
            if 'BIN' in self._plot.keys():
                try:
                    bins = int(self._plot['BIN'][i])
                except:
                    if len(self._plot['BIN']) == 1:
                        bins = int(self._plot['BIN'][self._plot['BIN'].keys()[0]])
            else:
                bins = 50
            if 'ALPHA' in self._plot.keys():
                try:
                    alpha = float(self._plot['ALPHA'][i])
                except:
                    alpha = None
            else:
                alpha = None

            plt.hist(sc.interpreter(self._plot['Y'][i], self._cat, mask_dict=self._mask_dict).result,
                     bins=bins, color=color, label=label, alpha=alpha, histtype=htype, log=log)

        if 'LABEL' in self._plot.keys():
            plt.legend()

        if 'XLABEL' in self._plot.keys():
            plt.xlabel(self._plot['XLABEL']['0'])
        if 'YLABEL' in self._plot.keys():
            plt.ylabel(self._plot['YLABEL']['0'])

        if 'FORMAT' in self._plot.keys():
            out_format = self._plot['FORMAT']['0']
        else:
            out_format = "PNG"

        self._fig.savefig(self._output_path + '.' + out_format.lower(), format=out_format)
        plt.close()<|MERGE_RESOLUTION|>--- conflicted
+++ resolved
@@ -65,11 +65,7 @@
 
     """
 
-<<<<<<< HEAD
     def __init__(self, cat, output_dir, file_number_string, config_filepath, cat_file=True): #, plot_output_dir=None, stat_output_dir=None, extra_file=None):
-=======
-    def __init__(self, cat, config_filepath, output_dir, cat_file=True):  # , plot_output_dir=None, stat_output_dir=None, extra_file=None):
->>>>>>> 4f5245d1
 
         if cat_file:
             self._is_file = True
@@ -88,12 +84,9 @@
 
         self._output_dir = output_dir
 
-<<<<<<< HEAD
         self._file_number_string = file_number_string
 
 
-=======
->>>>>>> 4f5245d1
     #################
     # Main function #
     #################
@@ -106,14 +99,8 @@
         """
 
         if self._is_file:
-<<<<<<< HEAD
-            #s=re.split("\-([0-9]*)\-([0-9]+)\.", self._cat_filepath)
-            #file_number = '-{0}-{1}'.format(s[1],s[2])
-            file_number = self._file_number_string
-=======
             s = re.split(r"\-([0-9]*)\-([0-9]+)\.", self._cat_filepath)
             file_number = '-{0}-{1}'.format(s[1], s[2])
->>>>>>> 4f5245d1
         else:
             file_number = ''
 
