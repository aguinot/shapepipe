# -*- coding: utf-8 -*-

"""FIND_EXPOSURES SCRIPT

<<<<<<< HEAD
This script contains a class to handle processing for the find_exposures module: Identify exposures that are used in selected tiles.
=======
This script contains a class to handle processing for the find_exposures
modules: Identify exposures that are used in selected tiles.
>>>>>>> 4f5245d1

:Author: Martin Kilbinger <martin.kilbinger@cea.fr>

:Date: January 2019

:Version: 1.0

"""


import os
import re

import numpy as np
import astropy.io.fits as fits
import sip_tpv as stp

import shapepipe.pipeline.file_io as io


class FindExposureError(Exception):
    """ FindExposureError

    Generic error that is raised by this script.

    """

    pass


class find_exposures():

    """Class for identifying exposures that are used for a given tile.

    Parameters
    ----------
    img_tile_path: string
        path to tile image file
    config: config class
        config file content
    output_dir: string
        output directory
    image_number: string
        image number according to numbering scheme from config file
    w_log: log file class
        log file

    Returns
    -------
    None
    """

    def __init__(self, img_tile_path, output_dir, image_number, config, w_log):

<<<<<<< HEAD
        self._img_tile_path = cat_tile_path
        self._output_dir    = output_dir
        self._image_number  = image_number
        self._config        = config
        self._w_log         = w_log

=======
        self._cat_tile_path = cat_tile_path
        self._output_dir = output_dir
        self._image_number = image_number
        self._config = config
        self._w_log = w_log

        # Input file basename
        ext_arr = config.get('FILE', 'FILE_EXT')
        ext = ext_arr.split(',')[0]
        fbasen = os.path.basename(cat_tile_path)
        m = re.search('(.*).{}'.format(ext), fbasen)
        if not m:
            raise FindExposureError('Extension \'{}\' does not match tile '
                                    'cataog basename \'{}\''
                                    ''.format(ext, fbasen))
        self._cat_tile_basename = m.group(1)
>>>>>>> 4f5245d1

    def process(self):

        exp_list_uniq = self.get_exposure_list()

        input_dir_exp = self._config.getlist('FIND_EXPOSURES_RUNNER',
                                             'INPUT_DIR_EXP')
        num = []

        # Loop over exposure file types (image, weight, flag)
        for i in range(len(input_dir_exp)):
            num_idx = self.create_exposures(exp_list_uniq, i)
            num.append(num_idx)

        for i in range(len(input_dir_exp)):
            self._w_log.info('Created {} exposure files of type {}'
                             ''.format(num[i], i))

    def get_exposure_list(self):
        """Return list of exposure file used for the tile in process, from tiles FITS header

        Parameters
        ----------

        Returns
        -------
        exp_list_uniq: list of string
            list of exposure basenames
        """

        try:
<<<<<<< HEAD
            hdu   = fits.open(self._img_tile_path)
            hist  = hdu[0].header['HISTORY']

        except:
            self._w_log.info('Error while reading tile catalogue FITS file {}, continuing...'.format(self._img_tile_path))

=======
            hdu = fits.open(self._cat_tile_path)
            hist = hdu[0].header['HISTORY']

        except Exception:
            self._w_log.info('Error while reading tile catalogue FITS file '
                             '{}, continuing...'.format(self._cat_tile_path))

        # MKDEBUG: This has to be checked, here we only want the input tile
        # number.
>>>>>>> 4f5245d1
        tile_num = self._image_number

        exp_list = []

        # Get exposure file names
        for h in hist:
            temp = h.split(' ')

            pattern = r'(.*)\.{1}.*'
            m = re.search(pattern, temp[3])
            if not m:
                raise FindExposureError('re match \'{}\' failed for filename '
                                        '\'{}\''.format(pattern, temp[3]))

            exp_name = m.group(1)

            exp_list.append(exp_name)

        exp_list_uniq = list(set(exp_list))

        self._w_log.info('Found {} exposures used in tile #{}'.format(
                         len(exp_list_uniq), tile_num))
        self._w_log.info('{} duplicates were removed'.format(
                         len(exp_list) - len(exp_list_uniq)))

        return exp_list_uniq

    def create_hdus(self, num, exp_path, exp_base, transf_coord=True,
                    transf_int=False):
        """Create FITS exposure files, one for each input HDU.

        Parameters
        ----------
        self: class find_exposure
            this class
        num: int
            current number of written files
        exp_path: string
            input exposure multi-HDU file path
        exp_base: string
            output file base name
        transf_coord: bool, optional, default=True
            if True, transform coordinates to astropy format
        transf_int: bool, optional, default=False
            if True, transform data to integer (e.g. flags)

        Returns
        -------
        dnum: int
            number of files written
        """

        img_file = io.FITSCatalog(exp_path, hdu_no=1)
        img_file.open()

        ext_out = self._config.get('FIND_EXPOSURES_RUNNER', 'OUTPUT_FILE_EXT')

<<<<<<< HEAD
        n_hdu   = int(self._config.get('FIND_EXPOSURES_RUNNER', 'N_HDU'))
=======
        hdu_max = len(img_file._cat_data)
        n_hdu = int(self._config.get('FIND_EXPOSURES_RUNNER', 'N_HDU'))
>>>>>>> 4f5245d1

        dnum = 0

        # Loop over CCD/HDU
        for k_img in range(1, n_hdu+1):

            h_img = img_file._cat_data[k_img].header
            coord_img = re.findall(r"[\w]+", h_img['DETSEC'])

            # TODO optional: Compare image, weight, and flag coordinates to be
            # sure the HDU's match

            # Change coordinates to astropy-readable format
            if transf_coord:
                stp.pv_to_sip(h_img)

            d = img_file._cat_data[k_img].data
            if transf_int:
                d = d.astype(np.int16)
            new_fits = fits.PrimaryHDU(data=d, header=h_img)

            out_name = '{}/{}_{:02d}.{}'.format(self._output_dir, exp_base,
                                                dnum, ext_out)
            new_fits.writeto(out_name)

            dnum = dnum + 1

        img_file.close()

        return dnum

    def create_exposures(self, exp_list, idx_type):
        """Create exposure FITS files.

        Parameters
        ----------
        self: class find_exposure
            this class
        exp_list: list of string
            list of exposure basenames
        idx_type: int
            index for input image type, used for input dir and file pattern

        Returns
        -------
        num: int
            number of files written
        """

        input_dir_exp = self._config.getlist('FIND_EXPOSURES_RUNNER',
                                             'INPUT_DIR_EXP')[idx_type]
        input_pattern = self._config.getlist('FIND_EXPOSURES_RUNNER',
                                             'INPUT_FILE_PATTERN')[idx_type]
        ext_in = self._config.get('FIND_EXPOSURES_RUNNER', 'INPUT_FILE_EXT')

        num = 0

        # Loop over exposure files used to create current tile
        for i, exp_name in enumerate(exp_list):

            exp_path = '{}/{}{}.{}'.format(input_dir_exp, exp_name,
                                           input_pattern, ext_in)

            # This is a bad hack to avoid the case where the image has no
            # unique type specifier, in which case the image file pattern also
            # matches the weight and flag, and the number of input images to
            # the next (mask) module is more than the required number.
            if input_pattern == '':
                type_spec = '.img'
            else:
                type_spec = input_pattern
            basename = 'exp{}'.format(type_spec)

            exp_base_new = '{}{}_{}'.format(basename, self._image_number, i)

            # Data-specific options

            # Transform coordinates of image header
            transf_coord = (idx_type == 0)

            # Transform flag to integer
            transf_int = (idx_type == 2)

            dnum = self.create_hdus(num, exp_path, exp_base_new,
                                    transf_coord=transf_coord,
                                    transf_int=transf_int)
            num = num + dnum

        return num<|MERGE_RESOLUTION|>--- conflicted
+++ resolved
@@ -2,12 +2,8 @@
 
 """FIND_EXPOSURES SCRIPT
 
-<<<<<<< HEAD
-This script contains a class to handle processing for the find_exposures module: Identify exposures that are used in selected tiles.
-=======
 This script contains a class to handle processing for the find_exposures
-modules: Identify exposures that are used in selected tiles.
->>>>>>> 4f5245d1
+module: Identify exposures that are used in selected tiles.
 
 :Author: Martin Kilbinger <martin.kilbinger@cea.fr>
 
@@ -62,31 +58,12 @@
 
     def __init__(self, img_tile_path, output_dir, image_number, config, w_log):
 
-<<<<<<< HEAD
-        self._img_tile_path = cat_tile_path
-        self._output_dir    = output_dir
-        self._image_number  = image_number
-        self._config        = config
-        self._w_log         = w_log
-
-=======
         self._cat_tile_path = cat_tile_path
         self._output_dir = output_dir
         self._image_number = image_number
         self._config = config
         self._w_log = w_log
 
-        # Input file basename
-        ext_arr = config.get('FILE', 'FILE_EXT')
-        ext = ext_arr.split(',')[0]
-        fbasen = os.path.basename(cat_tile_path)
-        m = re.search('(.*).{}'.format(ext), fbasen)
-        if not m:
-            raise FindExposureError('Extension \'{}\' does not match tile '
-                                    'cataog basename \'{}\''
-                                    ''.format(ext, fbasen))
-        self._cat_tile_basename = m.group(1)
->>>>>>> 4f5245d1
 
     def process(self):
 
@@ -118,14 +95,6 @@
         """
 
         try:
-<<<<<<< HEAD
-            hdu   = fits.open(self._img_tile_path)
-            hist  = hdu[0].header['HISTORY']
-
-        except:
-            self._w_log.info('Error while reading tile catalogue FITS file {}, continuing...'.format(self._img_tile_path))
-
-=======
             hdu = fits.open(self._cat_tile_path)
             hist = hdu[0].header['HISTORY']
 
@@ -133,9 +102,6 @@
             self._w_log.info('Error while reading tile catalogue FITS file '
                              '{}, continuing...'.format(self._cat_tile_path))
 
-        # MKDEBUG: This has to be checked, here we only want the input tile
-        # number.
->>>>>>> 4f5245d1
         tile_num = self._image_number
 
         exp_list = []
@@ -193,12 +159,7 @@
 
         ext_out = self._config.get('FIND_EXPOSURES_RUNNER', 'OUTPUT_FILE_EXT')
 
-<<<<<<< HEAD
-        n_hdu   = int(self._config.get('FIND_EXPOSURES_RUNNER', 'N_HDU'))
-=======
-        hdu_max = len(img_file._cat_data)
         n_hdu = int(self._config.get('FIND_EXPOSURES_RUNNER', 'N_HDU'))
->>>>>>> 4f5245d1
 
         dnum = 0
 
