# -*- coding: utf-8 -*-

"""MASK RUNNER

This file is the pipeline runner for the mask package.

:Author: Axel Guinot

"""

from shapepipe.modules.module_decorator import module_runner
from shapepipe.modules.mask_package.mask_script import mask


@module_runner(version='1.0', file_pattern=['image', 'weight', 'flag'],
               file_ext=['.fits', '.fits', '.fits'],
               depends=['numpy', 'astropy'], executes=['ww', 'findgsc2.2'],
               numbering_scheme='_0')
def mask_runner(input_file_list, output_dir, file_number_string,
                config, w_log):

    if len(input_file_list) == 2:
        ext_flag_name = None
    elif len(input_file_list) == 3:
        ext_flag_name = input_file_list[2]
    else:
        raise ValueError("Input file list of length {} found, must be "
                         "'image', 'weight' and 'ext_flags' (optional)"
                         "".format(len(input_file_list)))

    config_file = config.get('MASK_RUNNER', 'MASK_CONFIG_PATH')

    if config.has_option('MASK_RUNNER', 'SUFFIX'):
        suffix = config.get('MASK_RUNNER', 'SUFFIX')
    else:
        suffix = ''

<<<<<<< HEAD
    if config.has_option('MASK_RUNNER', 'OUTNAME_BASE'):
        outname_base = config.get('MASK_RUNNER', 'OUTNAME_BASE')
    else:
        outname_base = 'flag'

    inst = mask(*input_file_list[:2], suffix.replace(" ",""), file_number_string, config_file, output_dir, path_external_flag=ext_flag_name, outname_base=outname_base)
=======
    inst = mask(*input_file_list[:2], suffix.replace(" ", ""),
                file_number_string, config_file, output_dir,
                path_external_flag=ext_flag_name)
>>>>>>> 4f5245d1
    stdout, stderr = inst.make_mask()

    return stdout, stderr<|MERGE_RESOLUTION|>--- conflicted
+++ resolved
@@ -35,18 +35,9 @@
     else:
         suffix = ''
 
-<<<<<<< HEAD
-    if config.has_option('MASK_RUNNER', 'OUTNAME_BASE'):
-        outname_base = config.get('MASK_RUNNER', 'OUTNAME_BASE')
-    else:
-        outname_base = 'flag'
-
-    inst = mask(*input_file_list[:2], suffix.replace(" ",""), file_number_string, config_file, output_dir, path_external_flag=ext_flag_name, outname_base=outname_base)
-=======
     inst = mask(*input_file_list[:2], suffix.replace(" ", ""),
                 file_number_string, config_file, output_dir,
                 path_external_flag=ext_flag_name)
->>>>>>> 4f5245d1
     stdout, stderr = inst.make_mask()
 
     return stdout, stderr