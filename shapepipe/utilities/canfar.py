--- conflicted
+++ resolved
@@ -109,12 +109,8 @@
     status : bool
         status, True/False or success/failure
 
-<<<<<<< HEAD
     cmd = 'vcp'
 
-=======
-    """
->>>>>>> dad2c3bb
     if not os.path.exists(target):
         sys.argv = [cmd, source, target]
         if verbose:
