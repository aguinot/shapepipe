--- conflicted
+++ resolved
@@ -10,11 +10,8 @@
 
 import os
 import sys
-<<<<<<< HEAD
 from io import StringIO
 from contextlib import redirect_stdout
-=======
->>>>>>> 6b0ebc45
 
 try:
     import vos.commands as vosc
@@ -96,14 +93,10 @@
             self._command()
 
         except:
-<<<<<<< HEAD
             raise vosError(
                 f'Error in VOs command: {self._command.__name__}'
             )
-=======
-            raise vosError('Error in VOs command: {}'
-                           ''.format(self._command.__name__))
->>>>>>> 6b0ebc45
+
 
 
 def download(source, target, verbose=False):
@@ -124,7 +117,6 @@
         status, True/False or success/failure
     """
 
-<<<<<<< HEAD
     cmd = 'vcp'
 
     if not os.path.exists(target):
@@ -132,19 +124,11 @@
         if verbose:
             print(f'Downloading file {source} to {target}...')
         vcp = vosHandler(cmd)
-=======
-    if not os.path.exists(target):
-        sys.argv = ['vcp', source, target]
-        if verbose:
-            print('Downloading file {} to {}...'.format(source, target))
-        vcp = vosHandler('vcp')
->>>>>>> 6b0ebc45
         vcp()
         if verbose:
             print('Download finished.')
     else:
         if verbose:
-<<<<<<< HEAD
             print(f'Target file {target} exists, skipping download.')
 
 
@@ -188,7 +172,4 @@
 
     vls_out = f.getvalue()
 
-    return vls_out.split('\n')
-=======
-            print('Target file {} exists, skipping download.'.format(target))
->>>>>>> 6b0ebc45
+    return vls_out.split('\n')