#!/usr/bin/env bash

# Name: tutorial_sp_shear_individual.sh
# Author: Martin Kilbinger <martin.kilbinger@cea.fr>
# Date: Dec 2020
# Descriptio: Runs a ShapePipe tutorial job
# Package: ShapePipe


# Default command-line variables
retrieve="vos"
SP_BASE=$HOME/astro/repositories/github/shapepipe

usage="Usage: $(basename "$0") [OPTIONS] TILE_ID_1 [TILE_ID_2 [...]]
\n\nOptions:\n
   -h\tThis message\n
   -r, --retrieve METHOD\n
   \tmethod to retrieve images, one in 'vos|symlink', default='$retrieve'\n
   -b, --base_dir_sp PATH\n
   \tShapePipe base directory, default='$SP_BASE'\n
   TILE_ID_i\n
   \ttile ID, e.g. 282.247\n"

if [ -z $1 ]; then
        echo -ne $usage
        exit 1
fi

# Command line arguments


# Parse command line
ID=()
while [ $# -gt 0 ]; do
  case "$1" in
    -h)
      echo -ne $usage
      exit 0
      ;;
    -r|--retrieve)
      retrieve="$2"
      shift
      ;;
    -b|--base_path_sp)
      SP_BASE="$2"
      shift
      ;;
    *)
      ID+=("$1")
      ;;
  esac
  shift
done

n_ID=${#ID[@]}
echo "Processing $n_ID tile(s)"


# Path variables
export SP_RUN=`pwd`
export SP_CONFIG=$SP_BASE/example/tutorial

# Work-around of SExtractor&psfex lib bug
export LD_LIBRARY_PATH=$CONDA_PREFIX/lib

# Create output path
mkdir -p output

# Write tile numbers to ASCII input file
rm -rf tile_numbers.txt
for id in ${ID[@]}; do
   echo $id >> tile_numbers.txt
done


# Pre-processing

## Select tile IDs to process
#cfis_field_select -i $SP_BASE/aux/CFIS/tiles_202007/tiles_all_order.txt --coord 213.68deg_54.79deg -t tile --input_format ID_only --out_name_only --out_ID_only -s -o tile_numbers -v

## Retrieve tiles
if [ "$retrieve" == "vos" ]; then

  shapepipe_run -c $SP_CONFIG/config_tile_Gi.ini

elif [ "$retrieve" == "symlink" ]; then

  if [ ! -d "data" ]; then
    echo "Input directory 'data' not found"
    exit 2
  fi
  shapepipe_run -c $SP_CONFIG/config_tile_Gi_symlink.ini

else

   echo "Invalid retrieve value '$retrieve'"

fi

## Uncompress tile weights
shapepipe_run -c $SP_CONFIG/config_tile_Uz.ini

## Find single exposures
shapepipe_run -c $SP_CONFIG/config_tile_Fe.ini

## Retrieve single exposures
if [ "$retrieve" == "vos" ]; then

  shapepipe_run -c $SP_CONFIG/config_exp_Gi.ini

elif [ "$retrieve" == "symlink" ]; then

  shapepipe_run -c $SP_CONFIG/config_exp_Gi_symlink.ini

fi

echo "MKDEBUG exiting"
exit 0

# Processing of single exposures

## Split into single-exposure single-HDU files and write FITS headers
shapepipe_run -c $SP_CONFIG/config_exp_Sp.ini

## Merge FITS headers
shapepipe_run -c $SP_CONFIG/config_exp_Mh.ini

## Mask images
shapepipe_run -c $SP_CONFIG/config_exp_Ma.ini

## Detect objects (star candidates)
shapepipe_run -c $SP_CONFIG/config_exp_Sx.ini

## Select stars
shapepipe_run -c $SP_CONFIG/config_exp_Se.ini

## Validation: Create histogram text files and plots
stats_global -o stats -v -c $SP_CONFIG/config_stats.ini

## Create PSF model
shapepipe_run -c $SP_CONFIG/config_exp_Psm.ini

## Interpolate PSF model to star positions (for validation)
shapepipe_run -c $SP_CONFIG/config_exp_Psi.ini

## Validation: PSF residuals

### Combine PSF runs
shapepipe_run -c $SP_CONFIG/config_exp_Cp.ini

### Merge PSF files
mkdir psf_validation
shapepipe_run -c $SP_CONFIG/config_exp_Mst.ini

### Create plots
<<<<<<< HEAD
MeanShapes -o psf_validation -i psf_validation/full_starcat.fits -v -x 20
=======
MeanShapes.py -o psf_validation -i psf_validation/full_starcat.fits -v -x 20

# Some bad hacks to get additional input files...
input_psfex=`find . -name star_split_ratio_80-*.psf | head -n 1`
ln -s `dirname $input_psfex` input_psfex


# Processing of tiles

## Mask images
shapepipe_run -c $SP_CONFIG/config_tile_Ma.ini

## Detect objects (galaxy candidates)
shapepipe_run -c $SP_CONFIG/config_tile_Sx.ini
>>>>>>> 1c3c3b9f
<|MERGE_RESOLUTION|>--- conflicted
+++ resolved
@@ -153,10 +153,7 @@
 shapepipe_run -c $SP_CONFIG/config_exp_Mst.ini
 
 ### Create plots
-<<<<<<< HEAD
 MeanShapes -o psf_validation -i psf_validation/full_starcat.fits -v -x 20
-=======
-MeanShapes.py -o psf_validation -i psf_validation/full_starcat.fits -v -x 20
 
 # Some bad hacks to get additional input files...
 input_psfex=`find . -name star_split_ratio_80-*.psf | head -n 1`
@@ -169,5 +166,4 @@
 shapepipe_run -c $SP_CONFIG/config_tile_Ma.ini
 
 ## Detect objects (galaxy candidates)
-shapepipe_run -c $SP_CONFIG/config_tile_Sx.ini
->>>>>>> 1c3c3b9f
+shapepipe_run -c $SP_CONFIG/config_tile_Sx.ini