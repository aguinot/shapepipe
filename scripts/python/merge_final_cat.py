#!/usr/bin/env python

# -*- coding: utf-8 -*-

"""Script merge_final_cat.py

Merge all final catalogues, created by ShapePipe module 'make_catalogue_runner',
into a joined numpy binary file.

:Authors: Axel Guinot, Martin Kilbinger

:Date: 2020

:Package: ShapePipe
"""

from astropy.io import fits
import numpy as np
import os
import sys
import re
import copy

from optparse import OptionParser

from tqdm import tqdm

from shapepipe.utilities import cfis


class param:
    """General class to store (default) variables
    """

    def __init__(self, **kwds):
        self.__dict__.update(kwds)

    def print(self, **kwds):
        print(self.__dict__)

    def var_list(self, **kwds):
        return vars(self)


def params_default():
    """Set default parameter values.

    Parameters
    ----------
    None

    Returns
    -------
    p_def: class param
        parameter values
    """

    p_def = param(
        input_path  = '.',
    )

    return p_def


def parse_options(p_def):
    """Parse command line options.

    Parameters
    ----------
    p_def: class param
        parameter values

    Returns
    -------
    options: tuple
        Command line options
    args: str
        Command line str
    """

    usage  = "%prog [OPTIONS]"
    parser = OptionParser(usage=usage)

    parser.add_option(
        '-i',
        '--input_path',
        dest='input_path',
        type='string',
        default=p_def.input_path,
        help=f'input path, default=\'{p_def.input_path}\''
    )
    parser.add_option('-p', '--param_path', dest='param_path', type='string',
                      default=None,
                      help='parameter file path, default=None')

    parser.add_option(
        '-v',
        '--verbose',
        dest='verbose',
        action='store_true',
        help='verbose output'
    )

    options, args = parser.parse_args()

    return options, args


def check_options(options):
    """Check command line options.

    Parameters
    ----------
    options: tuple
        Command line options

    Returns
    -------
    erg: bool
        Result of option check. False if invalid option value.
    """

    return True


def update_param(p_def, options):
    """Return default parameter, updated and complemented according to options.

    Parameters
    ----------
    p_def:  class param
        parameter values
    optiosn: tuple
        command line options

    Returns
    -------
    param: class param
        updated paramter values
    """

    param = copy.copy(p_def)

    # Update keys in param according to options values
    for key in vars(param):
        if key in vars(options):
            setattr(param, key, getattr(options, key))

    # Add remaining keys from options to param
    for key in vars(options):
        if not key in vars(param):
            setattr(param, key, getattr(options, key))

    # Do extra stuff if necessary

    return param


def read_param_file(path, verbose=False):
    """Return parameter list read from file

    Parameters
    ----------
    path: str
        input file name
    verbose: bool, optional, default=False
        verbose output if True

    Returns
    -------
    param_list: list of str
        parameter names
    """

    param_list = []

    if path:

        with open(path) as f:
            for line in f:
                if line.startswith('#'):
                    continue 
                entry = line.rstrip()
                if not entry or entry == '':
                    continue
                param_list.append(entry)

    if verbose:
        if len(param_list) > 0: 
            print(f'Copying {len(param_list)} columns', end='')
        else:
            print('Copying all columns', end='')
        print(' into final catalogue')

    # Check for multiples
    multiples = []
    for param in param_list:
        if param_list.count(param) > 1:
            multiples.append(param)

    if len(multiples) > 0:
        print('The following parameters are more than one times '
              'in the parameter file: ', end='')
        for m in multiples:
            print(m, end=' ')
        print()
        raise ValueError('Multiple identical keys found')

    return param_list
                            

def get_data(path, hdu_num, param_list):
    """Return data of selected columns from FITS file.

    Parameters
    ----------
    path: str
        input file name
    hdu_num: int
        HDU number
    param_list: list of str
        parameters to be extracted. If none, copy
        all columns

    Returns
    -------
    data: numpy array
        data columns
    """

    hdu_list = fits.open(path)
    hdu = hdu_list[hdu_num]

    if param_list:
        cols = []
        for p in param_list:
            cols.append(hdu.columns[p]) 
        coldefs = fits.ColDefs(cols)
        hdu_new = fits.BinTableHDU.from_columns(coldefs)
        d = hdu_new.data
    else:
        d = hdu.data

    return d


def main(argv=None):

    # Set default parameters
    p_def = params_default()

    # Command line options
    options, args = parse_options(p_def)

    if check_options(options) is False:
        return 1

    param = update_param(p_def, options)

    # Save command line arguments to log file
    f_log = cfis.log_command(argv, close_no_return=False)

    path = param.input_path

    param.param_list = read_param_file(param.param_path, verbose=param.verbose)

    l = os.listdir(path=path)
    lpath = []
    for this_l in l:
        lpath.append(os.path.join(path, this_l))

    if param.verbose:
        print(f'{len(lpath)} final catalog files found')

    count = 0

    # Determine number of columns and keys
    d_tmp = get_data(lpath[0], 1, param.param_list)

    d = np.zeros(d_tmp.shape, dtype=d_tmp.dtype)
    for key in d_tmp.dtype.names:
        d[key] = d_tmp[key]
    count = count + 1
    if param.verbose:
<<<<<<< HEAD
        print('File \'{}\' copied ({}/{})'.format(lpath[0], count, len(lpath)))
=======
        print(f'File \'lpath[0]{}\' copied ({count}/{len(lpath)})')
>>>>>>> a09af4fe

    for idx in lpath[1:]:
        if ('final_cat' not in idx) | ('.npy' in idx):
            continue

        try:
            d_tmp = get_data(idx, 1, param.param_list)

            dd = np.zeros(d_tmp.shape, dtype=d_tmp.dtype)
            for key in d_tmp.dtype.names:
                dd[key] = d_tmp[key]
            count = count + 1
            if param.verbose:
<<<<<<< HEAD
                print('File \'{}\' copied ({}/{})'.format(i, count, len(lpath)))
=======
                print(f'File \'{idx}\' copied ({count}/{len(lpath)})')
>>>>>>> a09af4fe

            d = np.concatenate((d, dd))
        except:
            print(f'Error while copying file \'{idx}\'')

    # Save merged catalogue as numpy binary file
    if param.verbose:
        print('Saving final catalogue')
    np.save('final_cat.npy', d)

    msg = f'{count} catalog files merged with success'
    if param.verbose:
        print(msg)
    print(msg, file=f_log)

    f_log.close()

    return 0


if __name__ == "__main__":
    sys.exit(main(sys.argv))<|MERGE_RESOLUTION|>--- conflicted
+++ resolved
@@ -282,11 +282,7 @@
         d[key] = d_tmp[key]
     count = count + 1
     if param.verbose:
-<<<<<<< HEAD
-        print('File \'{}\' copied ({}/{})'.format(lpath[0], count, len(lpath)))
-=======
         print(f'File \'lpath[0]{}\' copied ({count}/{len(lpath)})')
->>>>>>> a09af4fe
 
     for idx in lpath[1:]:
         if ('final_cat' not in idx) | ('.npy' in idx):
@@ -300,11 +296,7 @@
                 dd[key] = d_tmp[key]
             count = count + 1
             if param.verbose:
-<<<<<<< HEAD
-                print('File \'{}\' copied ({}/{})'.format(i, count, len(lpath)))
-=======
                 print(f'File \'{idx}\' copied ({count}/{len(lpath)})')
->>>>>>> a09af4fe
 
             d = np.concatenate((d, dd))
         except:
