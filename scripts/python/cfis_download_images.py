--- conflicted
+++ resolved
@@ -190,12 +190,6 @@
         if os.path.isfile(dest):
             if len(size_list) > 0:
                 size = os.path.getsize(dest)
-<<<<<<< HEAD
-                if size != size_list[i]:
-                    print('File {} incomplete.'.format(dest), end=' ')
-                    if dry_run:
-                        print('')
-=======
                 if not no_size_check:
                     if size < size_list[i]:
                         do_download = True
@@ -204,7 +198,6 @@
                         do_download = False
                         n_ex += 1
                         print('File {} exists and is complete'.format(dest))
->>>>>>> 8dd611c7
                 else:
                     do_download = False
                     n_ex += 1
@@ -234,11 +227,6 @@
 
                 sys.argv = []
                 sys.argv.append(cmd)
-<<<<<<< HEAD
-                if quick == True:
-                    sys.argv.append('--quick')
-=======
->>>>>>> 8dd611c7
                 if certfile:
                     sys.argv.append('--certfile={}'.format(certfile))
                 sys.argv.append(src)
