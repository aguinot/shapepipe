#!/usr/bin/env python
# -*- coding: utf-8 -*-

"""Module cfis.py

CFIS module

:Authors: Martin Kilbinger

:Date: 19/01/2018
"""

# Compability with python2.x for x>6
from __future__ import print_function


import re
import sys
import os
import glob
import shlex
import errno

import numpy as np

import pylab as plt

from astropy import units
from astropy.io import ascii
from astropy.coordinates import Angle
from astropy.coordinates import SkyCoord

from shapepipe.utilities.file_system import mkdir


unitdef = 'degree'

# Maybe define class for these constants?
size = {}
size['tile']     = 0.5
size['weight']   = 0.5
size['exposure'] = 1.0

# Cut criteria for exposures
exp_time_min     = 95
flag_valid       = 'V'


class param:
    """General class to store (default) variables
    """

    def __init__(self, **kwds):
        self.__dict__.update(kwds)

    def print(self, **kwds):
        print(self.__dict__)

    def var_list(self, **kwds):
        return vars(self)



class CfisError(Exception):
   """ MyError

   Generic error that is raised by this script.

   """

   pass


class image():

    def __init__(self, name, ra, dec, exp_time=-1, valid='Unknown'):
        """Create image information.

        Parameters
        ----------
        name: string
            file name
        ra: Angle
            right ascension
        dec: Angle
            declination
        exp_time: integer, optiona, default=-1
            exposure time
        valid: string, optional, default='Unknown'
            validation flag

        Returns
        -------
        self: class image
            image information
        """

        self.name     = name
        self.ra       = ra
        self.dec      = dec
        if exp_time == None:
            self.exp_time = -1
        else:
            self.exp_time = exp_time
        if valid == None:
            self.valid = 'Unknown'
        else:
            self.valid = valid


    def cut(self, no_cuts=False):
        """Return True (False) if image does (not) need to be cut from selection.

        Parameters
        ----------
        no_cuts: bool, optiona, default=False
            do not cut if True

        Returns
        -------
        cut: bool
            True (False) if image is (not) cut
        """

        # Do not cut if no_cuts flag is set
        if no_cuts == True:
            return False

        # Cut if exposure time smaller than minimum (and not flagged as unknown or n/a)
        if self.exp_time < exp_time_min and self.exp_time != -1:
            return True

        # Cut if validation flag is not valid (and not unknown)
        if self.valid != flag_valid and self.valid != 'Unknown':
            return True

        return False

    def get_ID(self):
        """get_ID
        Return image ID.

        Returns
        -------
        ID : string
            image iD

        Raises
        ------
        NoneType : if name does not match to ID pattern
        """

        m = re.search('(\d{3}).{1}(\d{3})', self.name)
        if m is None:
            raise NoneType('No ID match in file name {}'.format(name))
        else:
            return '{}.{}'.format(m[1], m[2])



    def print(self, file=sys.stdout, base_name=False, name_only=True, ID_only=False):
        """Print image information as ascii Table column

        Parameters
        ----------
        file: file handle, optional, default=sys.stdout
            output file handle
        base_name: bool, optional, default=False
            if True (False), print image base name (full path)
        name_only: bool, optional, default=False
            if True, do not print metainfo
        ID_only: bool, optional, default=False
            if True, only print file ID instead of entire name

        Returns
        -------
        None
        """

        if base_name:
            name = os.path.basename(self.name)
        else:
            name = self.name

        if ID_only:
            m = re.search('\d{3}.\d{3}', name)
            if m is None:
                raise NoneType('No ID match in file name {}'.format(name))
            else:
                name = m[0]
        print(name, end='', file=file)

        if not name_only:
            if self.ra is not None:
                print(' {:10.2f}'.format(getattr(self.ra, unitdef)), end='', file=file)
            if self.dec is not None:
                print(' {:10.2f}'.format(getattr(self.dec, unitdef)), end='', file=file)
            print(' {:5d} {:8s}'.format(self.exp_time, self.valid), end='', file=file)
        print(file=file)


    def print_header(self, file=sys.stdout):
        """Print header for ascii Table output

        Parameters
        ----------
        file: file handle, optional, default=sys.stdout
            output file handle

        Returns
        -------
        None
        """

        print('#Name ra[{0}] dec[{0}] exp_time[s] validation'.format(unitdef), file=file)


def run_cmd(cmd, verbose=True, run=True):
    """Run shell command using shapepipe.pipeline.execute
    """

    from shapepipe.pipeline.execute import execute

    if not run:
        if verbose:
            print_color('yellow', 'Not running command \'{0}\''.format(cmd))
        out = ''
        err = ''
    else:
        if verbose:
            print_color('green', 'Running command \'{0}\''.format(cmd))
        out, err = execute(cmd)

    return out, err


def run_cmd_old(cmd_list, run=True, verbose=True, stop=False, parallel=True, file_list=None, devnull=False, env=None):
    """Run shell command or a list of commands using subprocess.Popen().

    Parameters
    ----------

    cmd_list: string, or array of strings
        list of commands
    run: bool
        If True (default), run commands. run=False is for testing and debugging purpose
    verbose: bool
        If True (default), verbose output
    stop: bool
        If False (default), do not stop after command exits with error.
    parallel: bool
        If True (default), run commands in parallel, i.e. call subsequent comands via
        subprocess.Popen() without waiting for the previous job to finish.
    file_list: array of strings
        If file_list[i] exists, cmd_list[i] is not run. Default value is None
    devnull: boolean
        If True, all output is suppressed. Default is False.
    env: bool, optional, default=None
        Modified environment in which shell command will runi

    Returns
    -------
    sum_ex: int
        Sum of exit codes of all commands
    """

    if type(cmd_list) is not list:
        cmd_list = [cmd_list]

    if verbose is True and len(cmd_list) > 1:
        print('Running {} commands, parallel = {}'.format(len(cmd_list), parallel))


    ex_list   = []
    pipe_list = []
    out_list  = []
    err_list  = []

    if env is None:
        env = os.environ.copy()

    for i, cmd in enumerate(cmd_list):

        ex = 0
        out = ''
        err = ''

        if run is True:
            # Check for existing file
            if file_list is not None and os.path.isfile(file_list[i]):
                if verbose is True:
                    print_color('blue', 'Skipping command \'{}\', file \'{}\' exists'.format(cmd, file_list[i]))
            else:
                if verbose is True:
                        print_color('green', 'Running command \'{0}\''.format(cmd))

                # Run command
                try:
                    cmds = shlex.split(cmd)
                    if devnull is True:
                        pipe = subprocess.Popen(cmds, stdout=subprocess.DEVNULL, env=env)
                    else:
                        pipe = subprocess.Popen(cmds, stdout=subprocess.PIPE, env=env)
                        # See https://www.endpoint.com/blog/2015/01/28/getting-realtime-output-using-python
                        while True:
                            output = pipe.stdout.readline()
                            if output == '' and pipe.poll() is not None:
                                break
                            if output:
                                print(output.strip())
                            ex = pipe.poll()

                    if parallel is False:
                        # Wait for process to terminate
                        pipe.wait()

                    pipe_list.append(pipe)

                except OSError as e:
                    print_color('red', 'Error: {0}'.format(e.strerror))
                    ex = e.errno

                    check_error_stop([ex], verbose=verbose, stop=stop)

        else:
            if verbose is True:
                print_color('yellow', 'Not running command \'{0}\''.format(cmd))

        ex_list.append(ex)
        out_list.append(out)
        err_list.append(err)


    if parallel is True:
        for i, pipe in enumerate(pipe_list):
            pipe.wait()

            # Update exit code list
            ex_list[i] = pipe.returncode
    s = check_error_stop(ex_list, verbose=verbose, stop=stop)

    return s, out_list, err_list


def mkdir_p(path, verbose=False):
    """Create diretorcy by calling os.makedirs. Emulate shell function 'mkdir -p':
       If path already exists, returns without raising an error.

    Parameters
    ----------
    path: string
        Directory name
    verbose: boolean
        Verbose mode, default False

    Returns
    -------
    None

    """

    if verbose is True:
        print('Creating directory \'{}\''.format('{}'.format(path)))

    mkdir(str(path))


def check_error_stop(ex_list, verbose=True, stop=False):
    """Check error list and stop if one or more are != 0 and stop=True

    Parameters
    ----------
    ex_list: list of integers
        List of exit codes
    verbose: boolean
        Verbose output, default=True
    stop: boolean
        If False (default), does not stop program

    Returns
    -------
    s: integer
        sum of absolute values of exit codes
    """

    if ex_list is None:
        s = 0
    else:
        s = sum([abs(i) for i in ex_list])


    # Evaluate exit codes
    if s > 0:
        n_ex = sum([1 for i in ex_list if i != 0])
        if verbose is True:
            if len(ex_list) == 1:
                print_color('red', 'The last command returned sum|exit codes|={}'.format(s), end='')
            else:
                print_color('red', '{} of the last {} commands returned sum|exit codes|={}'.format(n_ex, len(ex_list), s), end='')
        if stop is True:
            print_color('red', ', stopping')
        else:
            print_color('red', ', continuing')

        if stop is True:
            sys.exit(s)


    return s


def log_command(argv, name=None, close_no_return=True):
    """Write command with arguments to a file or stdout.
       Choose name = 'sys.stdout' or 'sys.stderr' for output on sceen.

    Parameters
    ----------
    argv: array of strings
        Command line arguments
    name: string
        Output file name (default: 'log_<command>')
    close_no_return: bool
        If True (default), close log file. If False, keep log file open
        and return file handler

    Returns
    -------
    log: filehandler
        log file handler (if close_no_return is False)
    """

    if name is None:
        name = 'log_' + os.path.basename(argv[0])

    if name == 'sys.stdout':
        f = sys.stdout
    elif name == 'sys.stderr':
        f = sys.stderr
    else:
        f = open(name, 'w')

    for a in argv:

        # Quote argument if special characters
        if ']' in a or ']' in a:
            a = '\"{}\"'.format(a)

        print(a, end='', file=f)
        print(' ', end='', file=f)

    print('', file=f)

    if close_no_return == False:
        return f

    if name != 'sys.stdout' and name != 'sys.stderr':
        f.close()


def symlink(src, dst, verbose=False):
    """Creates a pointing to src with name dst.

    Parameters
    ----------
    src: string
        source file name
    dst: string
        destination link name
    verbose: bool, optional, default=False
        verbose output if True
    """

    if verbose:
        print(' {} <- {}'.format(src, dst))
    os.symlink(src, dst)



def print_color(color, txt, file=sys.stdout, end='\n'):
    """Print text with color. If not supported, print standard text.

    Parameters
    ----------
    color: string
        color name
    txt: string
        message
    file: file handler
        output file handler, default=sys.stdout
    end: string
        end string, default='\n'

    Returns
    -------
    None
    """

    try:
        import colorama
        colors = {'red'    : colorama.Fore.RED,
                  'green'  : colorama.Fore.GREEN,
                  'blue'   : colorama.Fore.BLUE,
                  'yellow' : colorama.Fore.YELLOW,
                  'black'  : colorama.Fore.BLACK,
                 }

        if colors[color] is None:
            col = colorama.Fore.BLACK
        else:
            col = colors[color]

        print(col + txt + colors['black'] + '', file=file, end=end)

    except ImportError:
        print(txt, file=file, end=end)


def my_string_split(string, num=-1, verbose=False, stop=False, sep=None):
    """Split a *string* into a list of strings. Choose as separator
        the first in the list [space, underscore] that occurs in the string.
        (Thus, if both occur, use space.)

    Parameters
    ----------
    string: string
        Input string
    num: int
        Required length of output list of strings, -1 if no requirement.
    verbose: bool
        Verbose output
    stop: bool
        Stop programs with error if True, return None and continues otherwise
    sep: bool
        Separator, try ' ', '_', and '.' if None (default)

    Raises
    ------
    CfisError
        If number of elements in string and num are different, for stop=True

    Returns
    -------
    list_str: string, array()
        List of string on success, and None if failed.
    """

    if string is None:
        return None

    if sep is None:
        has_space      = string.find(' ')
        has_underscore = string.find('_')
        has_dot        = string.find('.')

        if has_space != -1:
            my_sep = ' '
        elif has_underscore != -1:
            my_sep = '_'
        elif has_dot != -1:
            my_sep = '.'
        else:
            # no separator found, does string consist of only one element?
            if num == -1 or num == 1:
                my_sep = None
            else:
                error('No separator (\' \', \'_\', or \'.\') found in string \'{}\', cannot split'.format(string))
    else:
        if not string.find(sep):
            error('No separator \'{}\' found in string \'{}\', cannot split'.format(sep))
        my_sep = sep

    res = string.split(my_sep)

    if num != -1 and num != len(res) and stop==True:
        raise CfisError('String \'{}\' has length {}, required is {}'.format(string, len(res), num))

    return res


def get_file_pattern(pattern, band, image_type, want_re=True, ext=True):
    """Return file pattern of CFIS image file.

    Parameters
    ----------
    pattern : string
        input pattern, can be ''
    band : string
        band, one of 'r', 'u'
    image_type : string
        image type, one of 'exposure', 'exposure_flag', 'exposure_flag.fz',
        'exposure_weight', 'exposure_weight.fz', 'tile', 'cat',
        'weight', 'weight.fz'
    want_re : bool, optional, default=True
        return regular expression if True
    ext : bool, optional, default=True
        if True add file extention to pattern

    Returns
    -------
    pattern_out : string
        output pattern
    """

    if pattern == '':
        if image_type in ('exposure', 'exposure_flag', 'exposure_flag.fz', \
		'exposure_weight', 'exposure_weight.fz'):
            pattern_base = '\d{7}p'
        else:
            pattern_base  = 'CFIS.*\.{}'.format(band)
    else:
        pattern_base = pattern


    if ext:
        if image_type == 'exposure':
            pattern_out  = '{}\.fits\.fz'.format(pattern_base)
        elif image_type == 'exposure_flag':
            pattern_out  = '{}\.flag\.fits'.format(pattern_base)
        elif image_type == 'exposure_flag.fz':
            pattern_out  = '{}\.flag\.fits\.fz'.format(pattern_base)
        elif image_type == 'exposure_weight':
            pattern_out  = '{}\.weight\.fits'.format(pattern_base)
        elif image_type == 'exposure_weight.fz':
            pattern_out  = '{}\.weight\.fits\.fz'.format(pattern_base)
        elif image_type == 'tile':
            pattern_out = '{}\.fits'.format(pattern_base)
        elif image_type == 'cat':
            pattern_out = '{}\.cat'.format(pattern_base)
        elif image_type == 'weight':
            pattern_out = '{}\.weight\.fits'.format(pattern_base)
        elif image_type == 'weight.fz':
            pattern_out = '{}\.weight\.fits\.fz'.format(pattern_base)
        else:
            raise CfisError('Invalid type \'{}\''.format(image_type))
    else:
        pattern_out = pattern_base

    if want_re == False:
        pattern_out = pattern_out.replace('\\', '')

    return pattern_out


def get_tile_number_from_coord(ra, dec, return_type=str):
    """Return CFIS stacked image tile number covering input coordinates.
        This is the inverse to get_tile_coord_from_nixy.

    Parameters
    ----------
    ra: Angle
        right ascension
    dec: Angle
        declination
    return type: <type 'type'>
	return type, int or str

    Returns
    -------
    nix: string
        tile number for x
    niy: string
        tile number for y
    """

    y = (dec.degree + 90) * 2.0
    yi = int(np.rint(y))

    x = ra.degree * np.cos(dec.radian) * 2.0
    #x = ra.degree * 2 * np.cos(y/2 / 180 * np.pi - np.pi/2)
    xi = int(np.rint(x))
    if xi == 720:
        xi = 0

    if return_type == str:
        nix = '{:03d}'.format(xi)
        niy = '{:03d}'.format(yi)
    elif return_type == int:
        nix = xi
        niy = yi
    else:
        raise CfisError('Invalid return type {}'.format(return_type))

    return nix, niy


def get_tile_coord_from_nixy(nix, niy):
    """ Return coordinates corresponding to tile with number (nix,niy).
        This is the inverse to get_tile_number_from_coord.
    Parameters
    ----------
    nix: string
        tile number for x
    niy: string
        tile number for y

    Returns
    -------
    ra: Angle
        right ascension
    dec: Angle
        declination
    """

    xi = int(nix)
    yi = int(niy)

    d = (yi/2.0 - 90)
    dec = Angle('{} degrees'.format(d))
    r = xi / 2.0 / np.cos(dec.radian)
    ra = Angle('{} degrees'.format(r))

    return ra, dec



def get_tile_name(nix, niy, band, image_type='tile', input_format='full'):
    """Return tile name for given tile numbers.

   Parameters
   ----------
    nix: string
        tile number for x
    niy: string
        tile number for y
    band: string
        band, one in 'r' or 'u'
    image_type: string, optional, default='tile'
        image type
    input_format : string, optional, default='full'
        'full' (name) or 'ID_only' input format for image names

    Returns
    -------
    tile_name: string
        tile name
    """

    if type(nix) is int and type(niy) is int:
        if input_format == 'ID_only':
            tile_base = '{:03d}.{:03d}'.format(nix, niy)
        else:
    	    tile_base = 'CFIS.{:03d}.{:03d}.{}'.format(nix, niy, band)
    elif type(nix) is str and type(niy) is str:
        if input_format == 'ID_only':
            tile_base = '{}.{}'.format(nix, niy)
        else:
    	    tile_base = 'CFIS.{}.{}.{}'.format(nix, niy, band)
    else:
        raise CfisError('Invalid type for input tile numbers {}, {}'.format(nix, niy))

    if input_format == 'ID_only':
        tile_name = tile_base
    else:
        if image_type == 'tile':
            tile_name = '{}.fits'.format(tile_base)
        elif image_type == 'weight':
            tile_name = '{}.weight.fits'.format(tile_base)
        elif image_type == 'weight.fz':
            tile_name = '{}.weight.fits.fz'.format(tile_base)
        else:
            raise CfisError('Invalid image type {}'.format(image_type))

    return tile_name


def get_tile_number(tile_name):
    """Return tile number of given image tile name

    Parameters
    ----------
    tile_name: string
        tile name

    Returns
    -------
    nix: string
        tile number for x
    niy: string
        tile number for y
    """

    m = re.search('(\d{3})[\.-](\d{3})', tile_name)
    if m == None or len(m.groups()) != 2:
        raise CfisError('Image name \'{}\' does not match tile name syntax'.format(tile_name))

    nix = m.groups()[0]
    niy = m.groups()[1]

    return nix, niy



def get_log_file(path, verbose=False):
    """Return log file content

    Parameters
    ----------
    path: string
        log file path
    verbose: bool, optional, default=False
        verbose output if True

    Returns
    -------
    log: list of strings
        log file lines
    """

    if not os.path.isfile(path):
        raise CfisError('Log file \'{}\' not found'.format(path))

    f_log = open(path, 'r')
    log   = f_log.readlines()
    if verbose:
        print('Reading log file, {} lines found'.format(len(log)))
    f_log.close()

    return log



def check_ra(ra):
    """Range check of right ascension.

    Parameters
    ----------
    ra: Angle
        right ascension

    Returns
    -------
    res: bool
        result of check (True if pass, False if fail)
    """

    print(ra.deg)
    if ra.deg < 0 or ra.deg > 360:
        raise CfisError('Invalid ra, valid range is 0 < ra < 360 deg')
        return 1

    return 0



def check_dec(dec):
    """Range check of declination.

    Parameters
    ----------
    dec: Angle
        declination

    Returns
    -------
    res: bool
        result of check (True if pass, False if fail)
    """

    if dec.deg < -90 or dec.deg > 90:
        raise CfisError('Invalid dec, valid range is -90 < dec < 90 deg')
        return 1

    return 0



def get_Angle(str_coord):
    """Return Angles ra, dec from coordinate string

    Parameters
    ----------
    str_coord: string
        string of input coordinates

    Returns
    -------
    ra: Angle
        right ascension
    dec: Angle
        declination
    """

    ra, dec = my_string_split(str_coord, num=2, stop=True)

    a_ra  = Angle(ra)
    a_dec = Angle(dec)

    return a_ra, a_dec



def get_Angle_arr(str_coord, num=-1, verbose=False):
    """Return array of Angles from coordinate string

    Parameters
    ----------
    str_coord: string
        string of input coordinates
    num: int, optional, default=-1
        expected number of coordinates (even number)
    verbose: bool, optional, default=False
        verbose output

    Returns
    -------
    angles: array of SkyCoord
        array of sky coordinates (pairs ra, dec)
    """

    angles_mixed = my_string_split(str_coord, num=num, verbose=verbose, stop=True)
    n = len(angles_mixed)
    n = int(n / 2)

    angles = []
    for i in range(n):
        c = SkyCoord(angles_mixed[2*i], angles_mixed[2*i+1])
        angles.append(c)

    return angles



def read_list(fname, col=None):
    """Read list from ascii file.

    Parameters
    ----------
    fname: string
        ascii file name
    col: string, optional, default=None
        column name

    Returns
    -------
    file_list: list of strings
        list of file name
    """

    if col is None:
        f = open(fname, 'rU', encoding='latin1')
        file_list = [x.strip() for x in f.readlines()]
        f.close()
    else:
        import pandas as pd
        dat = pd.read_csv(fname, sep='\s+', dtype='string', header=None)
        if col not in dat:
            col = int(col)
        file_list = dat[col]

    file_list.sort()
    return file_list


def create_image_list(fname, ra, dec, exp_time=[], valid=[]):
    """Return list of image information.

    Parameters
    ----------
    fname: list of strings
        file names
    ra: list of strings
        right ascension
    dec: list of strings
        declination
    exp_time: list of integers, optional, default=[]
        exposure time
    valid: list of strings, optional, default=[]
        QSO exposure validation flag

    Returns
    -------
    images: list of image
        list of image information
    """

    nf = len(fname)
    nr = len(ra)
    nd = len(dec)
    if nf == 0:
        raise CfisError('No entries in file name list')
    if (nf != nr or nf != nd) and nr != 0 and nd != 0:
        raise CfisError('Lists fname, ra, dec have not same length ({}, {}, {})'.format(nf, nr, nd))

    images = []
    for i in range(nf):
        if nr > 0 and nd > 0:
            r = Angle('{} {}'.format(ra[i], unitdef))
            d = Angle('{} {}'.format(dec[i], unitdef))
        else:
            r = None
            d = None
        if len(exp_time) > 0:
            e = exp_time[i]
        else:
            e = -1
        if len(valid) > 0:
            v = valid[i]
        else:
            v = None
        im = image(str(fname[i]), r, d, exp_time=e, valid=v)
        images.append(im)

    return images


def get_exposure_info(logfile_name, verbose=False):
    """Return information on run (single exposure) from log file.

    Parameters
    ----------
    logfile_name: string
        file name
    verbose: bool, optional, default=False
        verbose output

    Returns:
    images: list of class image
        list of exposures
    """

    images = []
    f = open(logfile_name)
    for line in f:
        dat = re.split(' |', line)
        name = dat[0]
        ra   = Angle(' hours'.format(dat[8]))
        dec  = Angle(' degree'.format(dat[9]))
        valid = dat[21]

        img = image(name, ra, dec, valid=valid)
        image.append(img)

    return image


def get_image_list(inp, band, image_type, col=None, input_format='full', verbose=False):
    """Return list of images.

    Parameters
    ----------
    inp : string
        file name or direcory path
    band : string
        optical band
    image_type : string
        image type ('tile', 'exposure', 'cat', 'weight', 'weight.fz')
    col : string, optionalm default=None
        column name for file list input file
    input_format : string, optional, default='full'
        'full' (name) or 'ID_only' input format for image names
    verbose : bool, optional, default=False
        verbose output if True

    Return
    ------
    img_list: list of class image
        image list
    """

    file_list     = []
    ra_list       = []
    dec_list      = []
    exp_time_list = []
    valid_list    = []

    if os.path.isdir(inp):
        if col is not None:
            raise CfisError('Column name (-c option) only valid if input is file')

        # Read file names from directory listing
        inp_type  = 'dir'
        file_list = glob.glob('{}/*'.format(os.path.abspath(inp)))

    elif os.path.isfile(inp):
        if image_type in ('tile', 'weight', 'weight.fz'):
            # File names in single-column ascii file
            inp_type  = 'file'
            file_list = read_list(inp, col=col)
        elif image_type == 'exposure':
            # File names and coordinates in ascii file
            inp_type  = 'file'
            dat = ascii.read(inp)

            if len(dat.keys()) == 3:
                # File is exposure + coord list (obtained from get_coord_CFIS_pointings.py)
                file_list = dat['Pointing']
                ra_list   = dat['R.A.[degree]']
                dec_list  = dat['Declination[degree]']
            elif len(dat.keys()) == 12:
                # File is log file, e.g. from http://www.cfht.hawaii.edu/Science/CFIS-DATA/logs/MCLOG-CFIS.r.qso-elx.log
                # Default file separator is '|'
                for d in dat:
                    file_list.append('d{}p.fits.fz'.format(d['col1']))
                    ra  = re.split('\s*', d['col4'])[0]
                    dec = re.split('\s*', d['col4'])[1]
                    ra_list.append(Angle('{} hours'.format(ra)).degree)
                    dec_list.append(dec)
                    exp_time = int(d['col5'])
                    exp_time_list.append(exp_time)
                    valid = re.split('\s*', d['col11'])[2]
                    valid_list.append(valid)
            else:
                raise CfisError('Wrong file format, #columns={}, has to be 3 or 12'.format(len(dat.keys())))
        else:
            raise CfisError('Image type \'{}\' not supported'.format(image_type))

    # Create list of objects, coordinate lists can be empty
    image_list = create_image_list(file_list, ra_list, dec_list, exp_time=exp_time_list, valid=valid_list)

    # Filter file list to match CFIS image pattern
    img_list = []
    if input_format == 'ID_only':
        pattern = get_file_pattern('\d{3}.\d{3}', band, image_type, ext=False)
    else:
        pattern = get_file_pattern('CFIS.\d{{3}}.\d{{3}}\.{}'.format(band), band, image_type)

    for img in image_list:

        # Get link source name if symbolic link
        try:
            link_src = os.readlink(img.name)
            name = link_src
        except:
            # No link, continue
            name = img.name

        m = re.findall(pattern, name)
        if len(m) != 0:
            img_list.append(img)

    if verbose == True and len(img_list) > 0:
        print('{} image files found in input {} \'{}\''.format(len(img_list), inp_type, inp))

    return img_list



def exclude(f, exclude_list):
    """Return True if f is on exclude_list

    Parameters
    ----------
    f: string
        file name
    exclude_list: list of strings
        list of files

    Returns
    -------
    is_in_exclude: bool
        True (False) if f is in list
    """

    return f in exclude_list


def log_append_to_tiles_exp(log, exp_path, tile_num, k_img, k_weight, k_flag, exp_num):
    """Append information to tiles-exposure log string lines
    """

    log.append('{}  {}   {} {} {}  {}\n'.format(exp_path, tile_num, k_img, k_weight, k_flag, exp_num))

    return log


def log_line_get_entry(log_line, entry):
    """Return entry from log string line
    """

    line_s = log_line.split()

    if entry == 'exp_name':
        return line_s[0]
    elif entry == 'tile_num':
        return line_s[1]
    elif entry == 'k_img':
        return line_s[2]
    elif entry == 'k_weight':
        return line_s[3]
    elif entry == 'k_flag':
        return line_s[4]
    elif entry == 'exp_num':
        return line_s[5]
    else:
        raise CfisError('Entry \'{}\' not valid in tiles-expsure log string'.format(entry))


def log_get_exp_nums_for_tiles_num(log, tile_num):
    """Return all exposure numbers for a given tile number
    """

    exp_num = []

    for line in log:
        my_tile_num = log_line_get_entry(line, 'tile_num')
        if tile_num == my_tile_num:
            exp_num.append(log_line_get_entry(line, 'exp_num'))

    if len(exp_num) == 0:
        raise CfisError('Tile number \'{}\' not found in log file'.format(tile_num))

    return exp_num


def log_get_exp_names_for_tiles_num(log, tile_num):
    """Return all exposure file names for a given tile number
    """

    exp_names = []

    for line in log:
        my_tile_num = log_line_get_entry(line, 'tile_num')
        if tile_num == my_tile_num:
            exp_names.append(log_line_get_entry(line, 'exp_name'))

    if len(exp_names) == 0:
        raise CfisError('Tile number \'{}\' not found in log file'.format(tile_num))

    return exp_names


def log_get_tile_nums(log):
    """Return all tile numbers from log file.

    Parameters
    ----------
    log: list of strings
        log file content

    Returns
    -------
    tile_nums: list of strings
        list of tile numbers
    """

    tile_nums = []
    for line in log:
        my_tile_num = log_line_get_entry(line, 'tile_num')
        tile_nums.append(my_tile_num)

    return set(tile_nums)



def log_get_exp_num(log, exp_name, k_img, k_weight, k_flag):
    """Return exposure number from log file for given exposure name and HDU numbers.

    Parameters
    ----------
    log: list of strings
        log file content
    exp_name: string
        exposure name
    k_img: int
        image HDU number
    k_weight: int
        weight HDU number
    k_flag: int
        flag HDU number

    Return
    ------
    exp_num: int
        exposure number, None if not found
    """


    for line in log:
        this_exp_name = log_line_get_entry(line, 'exp_name')
        this_k_img    = log_line_get_entry(line, 'k_img')
        this_k_weight = log_line_get_entry(line, 'k_weight')
        this_k_flag   = log_line_get_entry(line, 'k_flag')

        if this_exp_name == exp_name  and \
            int(this_k_img) == k_img and \
            int(this_k_weight) == k_weight and \
            int(this_k_flag) == k_flag:
            return log_line_get_entry(line, 'exp_num')

    # No matching entry found
    return None


def find_image_at_coord(images, coord, band, image_type, no_cuts=False, input_format='full', verbose=False):
    """Return image covering given coordinate.

    Parameters
    ----------
    images: list of class image
        list of images
    coord: string
        coordinate ra and dec with units
    band: string
        optical band
    image_type: string
        image type ('tile', 'weight', 'weight.fz', 'exposure', 'exposure_weight', \
        'exposure_weight.fz', 'exposure_flag', 'exposure_flag.fz', 'cat')
    no_cuts: bool, optional, default=False
        no cuts (of short exposure, validation flag) if True
    input_format : string, optional, default='full'
        one of 'full', 'ID_only'
    verbose: bool, optional
        verbose output if True, default=False

    Returns
    -------
    img_found: list of image
        Found image(s), None if none found.
    """

    ra, dec = get_Angle(coord)

    if verbose == True:
        print('Looking for image at coordinates {}, {}'.format(ra, dec))

    if image_type in ('tile', 'weight', 'weight.fz'):
        nix, niy  = get_tile_number_from_coord(ra, dec, return_type=int)
        tile_name = get_tile_name(nix, niy, band, image_type, input_format=input_format)

        img_found = []
        for img in images:
            if os.path.basename(img.name) == tile_name:
                # Update coordinate in image for tiles with central coordinates
                ra_c, dec_c = get_tile_coord_from_nixy(nix, niy)
                if img.ra is not None or img.dec is not None:
                    raise CfisError('Coordinates in image are already '
                                         'set to {}, {}, cannot update to {}, {}'.\
                                         format(img.ra, img.dec, ra_c, dec_c))
                img.ra = ra_c
                img.dec = dec_c
                img_found.append(img)

        if len(img_found) != 0:
                pass
        else:
            if verbose == True:
                print('Tile with numbers ({}, {}) not found'.format(nix, niy))

        if len(img_found) > 1:
            raise CfisError('More than one tile ({}) found'.format(len(img_found)))

    elif image_type == 'exposure':
        sc_input = SkyCoord(ra, dec)

        img_found = []
        for img in images:
            # Check distance along ra and dec from image center
            sc_img_same_ra  = SkyCoord(ra, img.dec)
            sc_img_same_dec = SkyCoord(img.ra, dec)
            distance_ra  = sc_input.separation(sc_img_same_dec)
            distance_dec = sc_input.separation(sc_img_same_ra)
            if distance_ra.degree < size[image_type]/2 and distance_dec.degree < size[image_type]/2:
                if img.cut(no_cuts=no_cuts) == False:
                    img_found.append(img)

        if len(img_found) != 0:
                pass
        else:
            if verbose == True:
                print('No exposure image found')

    else:
        raise CfisError('Only implemented for image_type=tile')

    return img_found


def find_images_in_area(images, angles, band, image_type, no_cuts=False, verbose=False):
    """Return image list within coordinate area (rectangle)

    Parameters
    ----------
    images: list of class image
        list of images
    angles: string
        coordinates ra0_dec0_ra1_dec1 with units
    band: string
        optical band
    image_type: string
        image type ('tile', 'exposure', 'cat', 'weight', 'weight.fz')
    no_cuts: bool, optional, default=False
        no cuts (of short exposure, validation flag) if True
    verbose: bool, optional, default=False
        verbose output if True
`
    Returns
    -------
    found: list of image
        found images
    """

    if verbose == True:
        print('Looking for all images within rectangle, lower left=({},{}), upper right=({},{}) deg'.format(
              angles[0].ra.deg, angles[0].dec.deg, angles[1].ra.deg, angles[1].dec.deg))

    found = []
    angles_new = [0, 0]

    # Left-corner ra is larger than right-corner if wrapped around 360:
    # subtract amount left of zero
    if angles[0].ra.degree > angles[1].ra.degree:
        dra = Angle('{} degree'.format(360 - angles[0].ra.degree))
        angles_shift = [SkyCoord for i in [0, 1]]
        angles_shift[0] = SkyCoord(Angle('0 degree'), angles[0].dec)
        angles_shift[1] = SkyCoord(angles[1].ra + dra , angles[1].dec)
        if verbose:
            print('Shifting wrapped ra coords from ({}, {}) to ({}, {}) deg'
                  ''.format(angles[0].ra.deg,
                            angles[1].ra.deg,
                            angles_shift[0].ra.deg,
                            angles_shift[1].ra.deg))
        for i in [0, 1]:
            angles_new[i] = angles_shift[i]
    else:
        for i in [0, 1]:
            angles_new[i] = angles[i]
        dra = 0

    if image_type in ('tile', 'weight', 'weight.fz'):
        for img in images:
            nix, niy = get_tile_number(img.name)
            ra, dec  = get_tile_coord_from_nixy(nix, niy)

<<<<<<< HEAD
            # TODO: ra, dec directly as SkyCoord
            sc = SkyCoord(ra + dra, dec)
            ra = sc.ra

            if ra.is_within_bounds(angles_new[0].ra, angles_new[1].ra) \
                and dec.is_within_bounds(angles_new[0].dec, angles_new[1].dec):

                if img.ra is None or img.dec is None:
                    img.ra  = ra - dra
=======
            # Left-corner ra is larger than right-corner if wrapped around 360:
            # subtract amount left of zero
            if angles[0].ra.degree > angles[1].ra.degree:
                dra = Angle('{} degree'.format(360 - angles[0].ra.degree))
                angles_shift = [SkyCoord for i in [0, 1]]
                angles_shift[0] = SkyCoord(Angle('0 degree'), angles[0].dec)
                angles_shift[1] = SkyCoord(angles[1].ra + dra , angles[1].dec)
                for i in [0, 1]:
                    angles[i] = angles_shift[i]
                ra = ra + dra

            if ra.is_within_bounds(angles[0].ra, angles[1].ra) \
                and dec.is_within_bounds(angles[0].dec, angles[1].dec):

                if img.ra is None or img.dec is None:
                    #raise CfisError('Coordinates in image are already set '
                                    #'to {}, {}, cannot update to {}, {}'
                                    #''.format(img.ra, img.dec, ra, dec))
                    img.ra  = ra
>>>>>>> ec3746ae
                    img.dec = dec

                found.append(img)

    elif image_type == 'exposure':
        for img in images:
<<<<<<< HEAD
            if img.ra.is_within_bounds(angles_new[0].ra, angles_new[1].ra) \
                and img.dec.is_within_bounds(angles_new[0].dec, angles_new[1].dec):
=======
            if img.ra.is_within_bounds(angles[0].ra, angles[1].ra) \
                and img.dec.is_within_bounds(angles[0].dec, angles[1].dec):
>>>>>>> ec3746ae

                if img.cut(no_cuts=no_cuts) == False:
                    found.append(img)

    else:
        raise CfisError('Image type \'{}\' not implemented yet'.format(image_type))

    if verbose == True:
        print('{} images found in area'.format(len(found)))

    return found


def plot_init():

    fs = 12
    fig, ax = plt.subplots()

    ax = plt.gca()
    ax.yaxis.label.set_size(fs)
    ax.xaxis.label.set_size(fs)

    plt.tick_params(axis='both', which='major', labelsize=fs)

    plt.rcParams.update({'figure.autolayout': True})

    return ax


def plot_area(images, angles, image_type, outbase, interactive, col=None, show_numbers=False,
              show_circle=True, ax=None, lw=None, save=True, dxy=0):
    """Plot images within area.

    Parameters
    ----------
    images : array of image
        images
    angles : array(SkyCoord, 2)
        Corner coordinates of area rectangle
    image_type : string
        image type ('tile', 'exposure', 'cat', weight')
    outbase : string
        output file name base
    interactive : bool
        show plot if True
    col : string, optional, default=None
        color
    show_circle : bool, optional, default True
        plot circle center and circumference around area if True
    ax : axes, optional, default None
        Init axes if None
    lw : float, optional, default None
        line width
    save : bool, optional, default=True
        save plot to pdf file if True
    dxy : float, optional, default=0
        shift
    """

    if outbase is None:
        outname = 'plot.pdf'
    else:
        outname = '{}.pdf'.format(outbase)

    if not lw:
        my_lw = 0.1
    else:
        my_lw = lw
    color = {'tile': 'b', 'exposure': 'g', 'weight': 'r'}

    if not ax:
        ax = plot_init()

    # Field center
    n_ima = len(images)
    if n_ima > 0:
        ra_c  = sum([img.ra for img in images])/float(n_ima)
        dec_c = sum([img.dec for img in images])/float(n_ima)
        cos_dec_c = np.cos(dec_c)
    else:
        ra_c = 0
        dec_c = 0
        cos_dec_c = 1

    if show_circle:
        # Circle around field
        dx = abs(angles[0].ra - angles[1].ra)
        dy = abs(angles[0].dec - angles[1].dec)
        dx = getattr(dx, unitdef)
        dy = getattr(dy, unitdef)
        radius = max(dx, dy)/2 + (size['exposure'] + size['tile']) * np.sqrt(2)
        circle = plt.Circle((ra_c.deg, dec_c.deg), radius, color='r', fill=False)
        plt.plot(ra_c, dec_c, 'or', mfc='none', ms=3)
        ax.add_artist(circle)
    else:
        radius = 0

    if col:
        c  = col
    else:
        c = color[image_type]

    for img in images:
        x  = img.ra.degree
        y  = img.dec.degree
        nix, niy = get_tile_number(img.name)
        if show_numbers:
            plt.text(x, y, '{}.{}'.format(nix, niy), fontsize=3,
                    horizontalalignment='center',
                    verticalalignment='center')

        # Image boundary
        dx = size[image_type] / 2 / cos_dec_c
        dy = size[image_type] / 2
        cx, cy = square_from_centre(x, y, dx, dy, dxy=dxy)
        ax.plot(cx, cy, '-', color=c, linewidth=my_lw)

    # Area border
    #cx, cy = square_from_corners(angles[0], angles[1])
    #ax.plot(cx, cy, 'r-.', linewidth=my_lw)

    plt.xlabel('R.A. [degree]')
    plt.ylabel('Declination [degree]')
    if outbase is not None:
        plt.title(outbase)

    # Limits
    border = 0.25
    if angles[1].ra.degree > angles[0].ra.degree:
        xm = (angles[1].ra.degree + angles[0].ra.degree) / 2
        dx = angles[1].ra.degree - angles[0].ra.degree
    else:
        dx = max(360 - angles[0].ra.deg,  angles[1].ra.deg) * 2
        xm = ( (angles[0].ra.deg - 360) + angles[1].ra.deg ) / 2
    ym = (angles[1].dec.degree + angles[0].dec.degree) / 2
    dy = angles[1].dec.degree - angles[0].dec.degree
    lim = max(dx, dy)
    plt.xlim(xm - lim/2 - border, xm + lim/2 + border)
    plt.ylim(ym - lim/2 - border, ym + lim/2 + border)

    if save:
        print('Saving plot to {}'.format(outname))
        plt.savefig(outname)

    if interactive == True:
        plt.show()

    return ra_c, dec_c, radius


def square_from_centre(x, y, dx, dy, dxy=0):
    """Return coordinate vectors of corners cx, cy that define a closed square for plotting.
    """

    a = dxy
    cx = [x-dx+a, x+dx+a, x+dx+a, x-dx+a, x-dx+a]
    cy = [y-dy+a, y-dy+a, y+dy+a, y+dy+a, y-dy+a]

    return cx, cy



def square_from_corners(ang0, ang1):
    """Return coordinate vectors of corners cx, cy that define a closed square for plotting.
    """

    cx = [ang0.ra, ang1.ra, ang1.ra, ang0.ra, ang0.ra]
    cy = [ang0.dec, ang0.dec, ang1.dec, ang1.dec, ang0.dec]

    cxd = [getattr(i, unitdef) for i in cx]
    cyd = [getattr(i, unitdef) for i in cy]

    return cxd, cyd<|MERGE_RESOLUTION|>--- conflicted
+++ resolved
@@ -1421,17 +1421,6 @@
             nix, niy = get_tile_number(img.name)
             ra, dec  = get_tile_coord_from_nixy(nix, niy)
 
-<<<<<<< HEAD
-            # TODO: ra, dec directly as SkyCoord
-            sc = SkyCoord(ra + dra, dec)
-            ra = sc.ra
-
-            if ra.is_within_bounds(angles_new[0].ra, angles_new[1].ra) \
-                and dec.is_within_bounds(angles_new[0].dec, angles_new[1].dec):
-
-                if img.ra is None or img.dec is None:
-                    img.ra  = ra - dra
-=======
             # Left-corner ra is larger than right-corner if wrapped around 360:
             # subtract amount left of zero
             if angles[0].ra.degree > angles[1].ra.degree:
@@ -1451,20 +1440,14 @@
                                     #'to {}, {}, cannot update to {}, {}'
                                     #''.format(img.ra, img.dec, ra, dec))
                     img.ra  = ra
->>>>>>> ec3746ae
                     img.dec = dec
 
                 found.append(img)
 
     elif image_type == 'exposure':
         for img in images:
-<<<<<<< HEAD
-            if img.ra.is_within_bounds(angles_new[0].ra, angles_new[1].ra) \
-                and img.dec.is_within_bounds(angles_new[0].dec, angles_new[1].dec):
-=======
             if img.ra.is_within_bounds(angles[0].ra, angles[1].ra) \
                 and img.dec.is_within_bounds(angles[0].dec, angles[1].dec):
->>>>>>> ec3746ae
 
                 if img.cut(no_cuts=no_cuts) == False:
                     found.append(img)
